{
    "baseUrl": "http://localhost:3000",
    "video": false,
    "pluginsFile": false,
    "fixturesFolder": false,
    "env": {
        "messages": {
            "transaction": {
                "empty": "No Transactions Found",
                "error": "Error: Could Not Load Transactions"
            },
            "deposit": {
                "success": "Deposit accepted",
                "error": "Deposit failed",
                "errRoutingNum": "invalid routing number"
            },
            "transfer": {
                "success": "Payment initiated",
                "error": "Payment failed",
                "errSelf": "may not add yourself to contacts"
            },
            "invalidFeedback": {
                "accountNum": "Please enter a valid 10 digit account number",
                "routingNum": "Please enter a valid 9 digit routing number",
                "payment": "Please enter a valid amount"
            }
        },
        "defaultUser": {
            "username": "testuser",
            "password": "password",
<<<<<<< HEAD
            "name": "Test"
=======
            "name": "Eve",
            "accountNum": "1033623433",
            "externalAccounts": [
                {
                    "accountNum": "9099791699",
                    "routingNum": "808889588"
                }
            ],
            "recipients": [
                {
                    "accountNum": "1044226144",
                    "name": "Alice"
                }, 
                {
                    "accountNum": "1055757655",
                    "name": "Bob"
                }
            ],
            "localRoutingNum": "883745000"
>>>>>>> 9086004e
        }
    }
}<|MERGE_RESOLUTION|>--- conflicted
+++ resolved
@@ -28,11 +28,8 @@
         "defaultUser": {
             "username": "testuser",
             "password": "password",
-<<<<<<< HEAD
-            "name": "Test"
-=======
-            "name": "Eve",
-            "accountNum": "1033623433",
+            "name": "Test",
+            "accountNum": "1011226111",
             "externalAccounts": [
                 {
                     "accountNum": "9099791699",
@@ -41,16 +38,19 @@
             ],
             "recipients": [
                 {
-                    "accountNum": "1044226144",
+                    "accountNum": "1033623433",
                     "name": "Alice"
                 }, 
                 {
                     "accountNum": "1055757655",
                     "name": "Bob"
+                }, 
+                {
+                    "accountNum": "1077441377",
+                    "name": "Eve"
                 }
             ],
             "localRoutingNum": "883745000"
->>>>>>> 9086004e
         }
     }
 }