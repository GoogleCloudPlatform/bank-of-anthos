--- conflicted
+++ resolved
@@ -63,13 +63,8 @@
 This command will also deploy two Kubernetes Jobs, to populate the accounts and ledger dbs with Tables and test data.
 
 ```
-<<<<<<< HEAD
 kubectl apply -n ${NAMESPACE} -f ./populate-jobs
 kubectl apply -n ${NAMESPACE} -k ./kubernetes-manifests
-=======
-kubectl apply -n $NAMESPACE -f ./populate-jobs
-kubectl apply -n $NAMESPACE -f ./kubernetes-manifests
->>>>>>> f02c501e
 ```
 
 8. Wait a few minutes for all the pods to be `RUNNING`. (Except for the two `populate-` Jobs. They should be marked `0/3 - Completed` when they finish successfully.)
