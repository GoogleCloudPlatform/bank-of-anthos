--- conflicted
+++ resolved
@@ -32,11 +32,7 @@
       restartPolicy: Always
       containers:
       - name: loadgenerator
-<<<<<<< HEAD
-        image: gcr.io/bank-of-anthos/loadgenerator:v0.4.3
-=======
         image: eu.gcr.io/pol-pod11-dev-01/loadgenerator:latest
->>>>>>> 937446ce
         env:
         - name: FRONTEND_ADDR
           value: "frontend:80"
