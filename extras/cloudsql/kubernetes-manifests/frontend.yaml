# Copyright 2019 Google LLC
#
# Licensed under the Apache License, Version 2.0 (the "License");
# you may not use this file except in compliance with the License.
# You may obtain a copy of the License at
#
#      http://www.apache.org/licenses/LICENSE-2.0
#
# Unless required by applicable law or agreed to in writing, software
# distributed under the License is distributed on an "AS IS" BASIS,
# WITHOUT WARRANTIES OR CONDITIONS OF ANY KIND, either express or implied.
# See the License for the specific language governing permissions and
# limitations under the License.

apiVersion: apps/v1
kind: Deployment
metadata:
  name: frontend
spec:
  selector:
    matchLabels:
      app: frontend
  template:
    metadata:
      labels:
        app: frontend
    spec:
      serviceAccountName: boa-ksa
      terminationGracePeriodSeconds: 5
      containers:
      - name: front
        imagePullPolicy: Always
<<<<<<< HEAD
        image: gcr.io/bank-of-anthos/frontend:v0.4.3
=======
        image: eu.gcr.io/pol-pod11-dev-01/frontend:latest
>>>>>>> 937446ce
        ports:
        - containerPort: 8080
        volumeMounts:
        - name: publickey
          mountPath: "/root/.ssh"
          readOnly: true
        env:
        - name: VERSION
          value: "v0.3.1"
        - name: PORT
          value: "8080"
        - name: ENABLE_TRACING
          value: "true"
        - name: SCHEME
          value: "http"
         # Valid levels are debug, info, warning, error, critical. If no valid level is set, defaults to info.
        - name: LOG_LEVEL
          value: "info"
        - name: DEFAULT_USERNAME
          valueFrom:
            configMapKeyRef:
              name: demo-data-config
              key: DEMO_LOGIN_USERNAME
        - name: DEFAULT_PASSWORD
          valueFrom:
            configMapKeyRef:
              name: demo-data-config
              key: DEMO_LOGIN_PASSWORD
        envFrom:
        - configMapRef:
            name: environment-config
        - configMapRef:
            name: service-api-config
        readinessProbe:
          httpGet:
            path: /ready
            port: 8080
          initialDelaySeconds: 10
          periodSeconds: 5
          timeoutSeconds: 10
        resources:
          requests:
            cpu: 100m
            memory: 64Mi
          limits:
            cpu: 500m
            memory: 256Mi
      volumes:
      - name: publickey
        secret:
          secretName: jwt-key
          items:
          - key: jwtRS256.key.pub
            path: publickey
---
apiVersion: v1
kind: Service
metadata:
  name: frontend
spec:
  type: LoadBalancer
  selector:
    app: frontend
  ports:
  - name: http
    port: 80
    targetPort: 8080<|MERGE_RESOLUTION|>--- conflicted
+++ resolved
@@ -30,11 +30,7 @@
       containers:
       - name: front
         imagePullPolicy: Always
-<<<<<<< HEAD
-        image: gcr.io/bank-of-anthos/frontend:v0.4.3
-=======
         image: eu.gcr.io/pol-pod11-dev-01/frontend:latest
->>>>>>> 937446ce
         ports:
         - containerPort: 8080
         volumeMounts:
