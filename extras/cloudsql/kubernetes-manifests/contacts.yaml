--- conflicted
+++ resolved
@@ -29,11 +29,7 @@
       terminationGracePeriodSeconds: 5
       containers:
       - name: contacts
-<<<<<<< HEAD
-        image: gcr.io/bank-of-anthos/contacts:v0.4.3
-=======
         image: eu.gcr.io/pol-pod11-dev-01/contacts:latest
->>>>>>> 937446ce
         volumeMounts:
         - name: publickey
           mountPath: "/root/.ssh"
