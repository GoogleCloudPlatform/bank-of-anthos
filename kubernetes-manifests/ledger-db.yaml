# Copyright 2019 Google LLC
#
# Licensed under the Apache License, Version 2.0 (the "License");
# you may not use this file except in compliance with the License.
# You may obtain a copy of the License at
#
#      http://www.apache.org/licenses/LICENSE-2.0
#
# Unless required by applicable law or agreed to in writing, software
# distributed under the License is distributed on an "AS IS" BASIS,
# WITHOUT WARRANTIES OR CONDITIONS OF ANY KIND, either express or implied.
# See the License for the specific language governing permissions and
# limitations under the License.

kind: StatefulSet
apiVersion: apps/v1
metadata:
  name: ledger-db
spec:
  serviceName: "ledger-db"
  replicas: 1
  selector:
    matchLabels:
      app: ledger-db
  template:
    metadata:
      labels:
        app: ledger-db
    spec:
      containers:
        - name: postgres
          image: gcr.io/bank-of-anthos/ledger-db:v0.1.0
          imagePullPolicy: "IfNotPresent"
          ports:
            - containerPort: 5432
          envFrom:
            - configMapRef:
                name: environment-config
            - configMapRef:
                name: ledger-db-config
<<<<<<< HEAD
            - configMapRef:
                name: default-data-config
=======
          volumeMounts:
            - name: postgresdb
              mountPath: /var/lib/postgresql/data
              subPath: postgres
      volumes:
        - name: postgresdb
          emptyDir: {}
>>>>>>> c7041bf5
---
apiVersion: v1
kind: ConfigMap
metadata:
  name: ledger-db-config
  labels:
    app: postgres
data:
  POSTGRES_DB: postgresdb
  POSTGRES_USER: admin
  POSTGRES_PASSWORD: password
  SPRING_DATASOURCE_URL: jdbc:postgresql://ledger-db:5432/postgresdb
  SPRING_DATASOURCE_USERNAME: admin # should match POSTGRES_USER
  SPRING_DATASOURCE_PASSWORD: password # should match POSTGRES_PASSWORD
---
apiVersion: v1
kind: Service
metadata:
  name: ledger-db
spec:
  type: ClusterIP
  selector:
    app: ledger-db
  ports:
  - name: postgres
    port: 5432
    targetPort: 5432<|MERGE_RESOLUTION|>--- conflicted
+++ resolved
@@ -38,10 +38,8 @@
                 name: environment-config
             - configMapRef:
                 name: ledger-db-config
-<<<<<<< HEAD
             - configMapRef:
                 name: default-data-config
-=======
           volumeMounts:
             - name: postgresdb
               mountPath: /var/lib/postgresql/data
@@ -49,7 +47,6 @@
       volumes:
         - name: postgresdb
           emptyDir: {}
->>>>>>> c7041bf5
 ---
 apiVersion: v1
 kind: ConfigMap
