# Copyright 2024 Google LLC
#
# Licensed under the Apache License, Version 2.0 (the "License");
# you may not use this file except in compliance with the License.
# You may obtain a copy of the License at
#
#     https://www.apache.org/licenses/LICENSE-2.0
#
# Unless required by applicable law or agreed to in writing, software
# distributed under the License is distributed on an "AS IS" BASIS,
# WITHOUT WARRANTIES OR CONDITIONS OF ANY KIND, either express or implied.
# See the License for the specific language governing permissions and
# limitations under the License.

apiVersion: v1
data:
  POSTGRES_DB: postgresdb
  POSTGRES_PASSWORD: password
  POSTGRES_USER: admin
  SPRING_DATASOURCE_PASSWORD: password
  SPRING_DATASOURCE_URL: jdbc:postgresql://ledger-db:5432/postgresdb
  SPRING_DATASOURCE_USERNAME: admin
kind: ConfigMap
metadata:
  labels:
    app: ledger-db
    application: bank-of-anthos
    environment: development
    team: ledger
    tier: db
  name: ledger-db-config
---
apiVersion: v1
kind: Service
metadata:
  labels:
    application: bank-of-anthos
    environment: development
    team: ledger
    tier: db
  name: ledger-db
spec:
  ports:
    - name: tcp
      port: 5432
      targetPort: 5432
  selector:
    app: ledger-db
    application: bank-of-anthos
    environment: development
    team: ledger
    tier: db
  type: ClusterIP
---
apiVersion: apps/v1
kind: StatefulSet
metadata:
  labels:
    application: bank-of-anthos
    environment: development
    team: ledger
    tier: db
  name: ledger-db
spec:
  replicas: 1
  selector:
    matchLabels:
      app: ledger-db
      application: bank-of-anthos
      environment: development
      team: ledger
      tier: db
  serviceName: ledger-db
  template:
    metadata:
      labels:
        app: ledger-db
        application: bank-of-anthos
        environment: development
        team: ledger
        tier: db
    spec:
      containers:
        - envFrom:
            - configMapRef:
                name: environment-config
            - configMapRef:
                name: ledger-db-config
            - configMapRef:
                name: demo-data-config
<<<<<<< HEAD
          image: us-central1-docker.pkg.dev/bank-of-anthos-ci/bank-of-anthos/ledger-db:v0.6.7@sha256:9b4009cfd17929ee165d55326bcf8ccf0f65039b1a467b847197c8404f462b7d
=======
          image: us-central1-docker.pkg.dev/bank-of-anthos-ci/bank-of-anthos/ledger-db:v0.6.7@sha256:5e7c7cada87746ceafb6db5b409ce18b849f682ae64b88b0a77b4a9c189b38c0
>>>>>>> f03ffd3e
          name: postgres
          ports:
            - containerPort: 5432
          resources:
            limits:
              cpu: 250m
              memory: 1Gi
            requests:
              cpu: 100m
              memory: 512Mi
          volumeMounts:
            - mountPath: /var/lib/postgresql/data
              name: postgresdb
              subPath: postgres
      serviceAccount: bank-of-anthos
      serviceAccountName: default
      tolerations:
        - effect: NoSchedule
          key: kubernetes.io/arch
          operator: Equal
          value: arm64
      volumes:
        - emptyDir: {}
          name: postgresdb<|MERGE_RESOLUTION|>--- conflicted
+++ resolved
@@ -88,11 +88,7 @@
                 name: ledger-db-config
             - configMapRef:
                 name: demo-data-config
-<<<<<<< HEAD
           image: us-central1-docker.pkg.dev/bank-of-anthos-ci/bank-of-anthos/ledger-db:v0.6.7@sha256:9b4009cfd17929ee165d55326bcf8ccf0f65039b1a467b847197c8404f462b7d
-=======
-          image: us-central1-docker.pkg.dev/bank-of-anthos-ci/bank-of-anthos/ledger-db:v0.6.7@sha256:5e7c7cada87746ceafb6db5b409ce18b849f682ae64b88b0a77b4a9c189b38c0
->>>>>>> f03ffd3e
           name: postgres
           ports:
             - containerPort: 5432
