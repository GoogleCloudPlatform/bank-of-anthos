--- conflicted
+++ resolved
@@ -205,11 +205,7 @@
       containers:
         - env:
             - name: VERSION
-<<<<<<< HEAD
-              value: v1.0.9
-=======
               value: v0.6.5
->>>>>>> 30a6e01c
             - name: PORT
               value: "8080"
             - name: ENABLE_TRACING
@@ -233,11 +229,7 @@
                 name: environment-config
             - configMapRef:
                 name: ledger-db-config
-<<<<<<< HEAD
-          image: ghcr.io/splunk/bank-of-splunk/balancereader:v1.0.9@sha256:928b892a9bbe3db70e68542a7e8b72796a35870c07f4e87b287c29576ddbba30
-=======
           image: us-central1-docker.pkg.dev/bank-of-anthos-ci/bank-of-anthos/balancereader:v0.6.5@sha256:de01f16554ae2d0b49ac85116e6307da8c0f8a35f50a0cf25e1e4a4fe18dca83
->>>>>>> 30a6e01c
           livenessProbe:
             httpGet:
               path: /healthy
