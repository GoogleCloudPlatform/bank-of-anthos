--- conflicted
+++ resolved
@@ -63,11 +63,8 @@
       containers:
         - env:
             - name: VERSION
-<<<<<<< HEAD
               value: v1.0.9
-=======
               value: v0.6.5
->>>>>>> 30a6e01c
             - name: PORT
               value: "8080"
             - name: ENABLE_TRACING
@@ -145,11 +142,8 @@
                 name: environment-config
             - configMapRef:
                 name: service-api-config
-<<<<<<< HEAD
           image: ghcr.io/splunk/bank-of-splunk/frontend:v1.0.9@sha256:6ceb3db845b3176f447914db4a518787ed5c7f10cc70c6e299c0d757f6e935af
-=======
           image: us-central1-docker.pkg.dev/bank-of-anthos-ci/bank-of-anthos/frontend:v0.6.5@sha256:d72050f70d12383e4434ad04d189b681dc625f696087ddf0b5df641645c9dafa
->>>>>>> 30a6e01c
           livenessProbe:
             httpGet:
               path: /ready
