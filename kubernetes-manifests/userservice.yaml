--- conflicted
+++ resolved
@@ -203,11 +203,7 @@
       containers:
         - env:
             - name: VERSION
-<<<<<<< HEAD
-              value: v1.0.9
-=======
               value: v0.6.5
->>>>>>> 30a6e01c
             - name: PORT
               value: "8080"
             - name: ENABLE_TRACING
@@ -231,11 +227,7 @@
                 name: environment-config
             - configMapRef:
                 name: accounts-db-config
-<<<<<<< HEAD
-          image: ghcr.io/splunk/bank-of-splunk/userservice:v1.0.9@sha256:f860735a4cb21a535fc0c048ee1815ca04d7288675d88d2e0c238fdb5f5625c0
-=======
           image: us-central1-docker.pkg.dev/bank-of-anthos-ci/bank-of-anthos/userservice:v0.6.5@sha256:f91e0e5bd6cdb16f6b867b2e3e874b23dd01f11592de006776f1dfb136702941
->>>>>>> 30a6e01c
           name: userservice
           ports:
             - containerPort: 8080
