# Copyright 2020 Google LLC
#
# Licensed under the Apache License, Version 2.0 (the "License");
# you may not use this file except in compliance with the License.
# You may obtain a copy of the License at
#
#      http://www.apache.org/licenses/LICENSE-2.0
#
# Unless required by applicable law or agreed to in writing, software
# distributed under the License is distributed on an "AS IS" BASIS,
# WITHOUT WARRANTIES OR CONDITIONS OF ANY KIND, either express or implied.
# See the License for the specific language governing permissions and
# limitations under the License.

# [START gke_boa_kubernetes_manifests_config_configmap_environment_config]
apiVersion: v1
kind: ConfigMap
metadata:
  name: environment-config
data:
  LOCAL_ROUTING_NUM: "883745000"
  PUB_KEY_PATH: "/root/.ssh/publickey"
# [END gke_boa_kubernetes_manifests_config_configmap_environment_config]
---
# [START gke_boa_kubernetes_manifests_config_configmap_service_api_config]
apiVersion: v1
kind: ConfigMap
metadata:
  name: service-api-config
data:
  TRANSACTIONS_API_ADDR: "ledgerwriter:8080"
  BALANCES_API_ADDR: "balancereader:8080"
  HISTORY_API_ADDR: "transactionhistory:8080"
  CONTACTS_API_ADDR: "contacts:8080"
  USERSERVICE_API_ADDR: "userservice:8080"
# [END gke_boa_kubernetes_manifests_config_configmap_service_api_config]
---
# [START gke_boa_kubernetes_manifests_config_configmap_demo_data_config]
apiVersion: v1
kind: ConfigMap
metadata:
  name: demo-data-config
data:
  USE_DEMO_DATA: "True"
  DEMO_LOGIN_USERNAME: "testuser"
<<<<<<< HEAD
  # All demo user accounts are hardcoded to use the login password 'password'
  DEMO_LOGIN_PASSWORD: "password"
  DEMO_OAUTH_CLIENT_ID: "apigee"
  DEMO_OAUTH_REDIRECT_URI: "https://{APIGEE_DOMAIN}/oauth/callback"
=======
  # All demo user accounts are hardcoded to use the login password 'bankofanthos'
  DEMO_LOGIN_PASSWORD: "bankofanthos"
>>>>>>> 90ab51ec
# [END gke_boa_kubernetes_manifests_config_configmap_demo_data_config]<|MERGE_RESOLUTION|>--- conflicted
+++ resolved
@@ -43,13 +43,6 @@
 data:
   USE_DEMO_DATA: "True"
   DEMO_LOGIN_USERNAME: "testuser"
-<<<<<<< HEAD
-  # All demo user accounts are hardcoded to use the login password 'password'
-  DEMO_LOGIN_PASSWORD: "password"
-  DEMO_OAUTH_CLIENT_ID: "apigee"
-  DEMO_OAUTH_REDIRECT_URI: "https://{APIGEE_DOMAIN}/oauth/callback"
-=======
   # All demo user accounts are hardcoded to use the login password 'bankofanthos'
   DEMO_LOGIN_PASSWORD: "bankofanthos"
->>>>>>> 90ab51ec
 # [END gke_boa_kubernetes_manifests_config_configmap_demo_data_config]