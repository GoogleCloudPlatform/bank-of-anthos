# Deploy Bank-of-Anthos for Opsani Optimization Trials

Bank-of-Anthos is a polyglot application that can be used for a number of purposes. Opsani is providing this update to support optmization trials with enough scale and a transaction-defined load generator.

This will support your efforts in deploying and validating this application.

## Prerequistes and Components

1. `kubectl` cli command version appropriate to your cluster
2. bash command line interpreter (to run the deployment scripts)
3. target kubernetes cluster with at least 6 AWS m5.xl equivalent nodes avaialble exclusively for this test
4. ability to create a namespace, or define a namespace in the NAMESPACE environment variable for Bank of Anthos
5. ability to create the metrics-service (or already have it installed) in the kube-systems administrative namespace

<<<<<<< HEAD
## Install Bank of Anthos

The following commands will deploy the basic Bank of Anthos app, updated to use more realistic resources (requests/limits), and a loadgenerator deployment that should drive ~ 5 frontend pods to run.

Run the following script in order to enable Bank of Anthos:

```sh
deploy.sh
```
Alternatively, you can run the following commands manually:
=======
## QUICKSTART

Run the `deploy.sh` script which will attempt to validate the pre-requisites and install any missing k8s service components:

```sh
./deploy.sh
```

## Install Bank of Anthos

The following commands will deploy the basic Bank-of-Anthos app, updated to use more realistic resources (requests/limits), and a loadgenerator deployment that should drive 3-5 frontend pods to run and scale up to ~10 pods over time (Currently ~ 1 hour).
>>>>>>> 908da7d4

The following commands are run by the `deploy.sh` script, but can be run manually instead:

### Ensure kubectl is installed and pointing to your cluster

The following command will ensure that a) `kubectl` is installed, b) that you can talk to the cluster and c) that you see at least 6 nodes (the output should be a number).

```sh
kubectl get nodes | grep 'internal' | wc -l
```

<<<<<<< HEAD
## Load generation

Currently a single instance of a transaction load generator (based on locust.io) is launched along with the Bank of Anthos application.

To create load that Opsani can optimize run the following script:

```sh
genload.sh
```
Alternatively, you can run the following commands manually:
=======
### Ensure you have a namespace and to simplify followon processes, that the namespace is default

```sh
echo "ensure NAMESPACE is an environment variable":
export NAMESPACE=${NAMESPACE:-bank-of-anthos-opsani}
if [ "`kubectl create ns ${NAMESPACE} >& /dev/null; echo $?`" ]; then
  echo `kubectl get ns ${NAMESPACE} | grep ${NAMESPACE}`
fi
```

Also, you may want to add the namespace to your kubeconfig as the "Default" for this cluster:

```sh
kubectl config set-context `kubectl config get-contexts | awk '/^\*/ {print $2}'` --namespace ${NAMESPACE}
```

### Ensure that the metrics service is installed and running

Metrics are needed to run the HPA pod autoscaler, and are simple point in time cpu and memory data captured from 
the kubelet service on each node. You need access to the kube-system namespace and the ability to create Cluster Roles and Cluster Role Bindings in order to apply this manifest from the Kubernetes metrics-sig:
>>>>>>> 908da7d4

```sh
kubectl apply -f https://github.com/kubernetes-sigs/metrics-server/releases/latest/download/components.yaml
```
<<<<<<< HEAD
# Next Steps for Opsani Optimization

Now that you have the Bank of Anthos application running with load, it is time to install the Opsani Servo onto your cluster to begin optimization. To do so, we suggest you follow [dev-trial-README](dev-trial/README.md) for the simplest installation process. Alternatively, the README.md file located in `servo_install.tar.gz` that you downloaded with the Servo manifest is also suitable, although requires more effort.

# Uninstall Bank of Anthos
=======

### Finally, we can install Bank-of-Anthos

Step one is to create a JWT token to support login via the Web UI

```sh
openssl genrsa -out jwtRS256.key 4096
openssl rsa -in jwtRS256.key -outform PEM -pubout -out jwtRS256.key.pub
kubectl create -n ${NAMESPACE} secret generic jwt-key --from-file=./jwtRS256.key --from-file=./jwtRS256.key.pub
rm ./jwt*key*
```

Step two is to launch all of the manifests from the kubernetes-manifests directory which will complete the application deployment.

```sh
kubectl apply -n ${NAMESPACE} -f ../kubernetes-manifests/
```

### Verify that the service is up and running

We can check to ensure that our pods are starting (this may take a moment):

```sh
kubectl -n ${NAMESPACE} get pods -w
```

This will wait and show you pods as they come online.  type ^C (control-C) to quit watching for new pods.

Alternately, we can launch a port-forward to enable access to the Frontend service from our local machine:

```sh
kubectl port-forward -n ${NAMESPACE} svc/frontend 8080:http &
```

You should then be able to point to [http://localhost:8080](http://localhost:8080) and get a login page.  The default user is `testuser` and the default password is `password`

## Uninstall Bank-of-Anthos
>>>>>>> 908da7d4

If a namespace was created for this project, the simplest approach is to simply delete the namespace.

Alternatively, clean out the deployed manifests:

```sh
kubectl delete -n ${NAMESPACE} -f ../kubernetes-manifests/
```

We will also want to clean up the manually deployed jwt-key secret:

```sh
kubectl delete secret jwt-key
```

<<<<<<< HEAD
=======
And to really clean things out, you can delete the namespace and the metrics service as well:

```sh
kubectl delete ns ${NAMESPACE}
kubectl apply -f https://github.com/kubernetes-sigs/metrics-server/releases/latest/download/components.yaml
```

## Load generation

Load is automatically generated in a dynamic fashion with the loadgenerator pod.  Opsani has modified
this with the latest version of locust.io, and inlcudes a dynamic sinusoidal load patter.  You can modify the
parameters of the `kubernetes-manifests/loadgenerator.yaml` document with the following parameters:

  STEP_SEC: seconds per step, longer will generate a longer load range, usually 10 is good for initial tests, and 600 for longer term load.
  USER_SCALE:  Number of users to vary, the more the heavier the load.  180 appears to be a good starting point for reasonable load.
  SPAWN_RATE: How quickly to change during the step, there is likely no need to change this parameter.
  MIN_USERS: As the sinusoidal shape varies between "0" and "1" multiplied by the USER_SCALE parameter, it is often good to ensure some load, we set this as 50 by default.
>>>>>>> 908da7d4
<|MERGE_RESOLUTION|>--- conflicted
+++ resolved
@@ -12,18 +12,6 @@
 4. ability to create a namespace, or define a namespace in the NAMESPACE environment variable for Bank of Anthos
 5. ability to create the metrics-service (or already have it installed) in the kube-systems administrative namespace
 
-<<<<<<< HEAD
-## Install Bank of Anthos
-
-The following commands will deploy the basic Bank of Anthos app, updated to use more realistic resources (requests/limits), and a loadgenerator deployment that should drive ~ 5 frontend pods to run.
-
-Run the following script in order to enable Bank of Anthos:
-
-```sh
-deploy.sh
-```
-Alternatively, you can run the following commands manually:
-=======
 ## QUICKSTART
 
 Run the `deploy.sh` script which will attempt to validate the pre-requisites and install any missing k8s service components:
@@ -35,7 +23,6 @@
 ## Install Bank of Anthos
 
 The following commands will deploy the basic Bank-of-Anthos app, updated to use more realistic resources (requests/limits), and a loadgenerator deployment that should drive 3-5 frontend pods to run and scale up to ~10 pods over time (Currently ~ 1 hour).
->>>>>>> 908da7d4
 
 The following commands are run by the `deploy.sh` script, but can be run manually instead:
 
@@ -47,18 +34,6 @@
 kubectl get nodes | grep 'internal' | wc -l
 ```
 
-<<<<<<< HEAD
-## Load generation
-
-Currently a single instance of a transaction load generator (based on locust.io) is launched along with the Bank of Anthos application.
-
-To create load that Opsani can optimize run the following script:
-
-```sh
-genload.sh
-```
-Alternatively, you can run the following commands manually:
-=======
 ### Ensure you have a namespace and to simplify followon processes, that the namespace is default
 
 ```sh
@@ -79,18 +54,10 @@
 
 Metrics are needed to run the HPA pod autoscaler, and are simple point in time cpu and memory data captured from 
 the kubelet service on each node. You need access to the kube-system namespace and the ability to create Cluster Roles and Cluster Role Bindings in order to apply this manifest from the Kubernetes metrics-sig:
->>>>>>> 908da7d4
 
 ```sh
 kubectl apply -f https://github.com/kubernetes-sigs/metrics-server/releases/latest/download/components.yaml
 ```
-<<<<<<< HEAD
-# Next Steps for Opsani Optimization
-
-Now that you have the Bank of Anthos application running with load, it is time to install the Opsani Servo onto your cluster to begin optimization. To do so, we suggest you follow [dev-trial-README](dev-trial/README.md) for the simplest installation process. Alternatively, the README.md file located in `servo_install.tar.gz` that you downloaded with the Servo manifest is also suitable, although requires more effort.
-
-# Uninstall Bank of Anthos
-=======
 
 ### Finally, we can install Bank-of-Anthos
 
@@ -128,7 +95,6 @@
 You should then be able to point to [http://localhost:8080](http://localhost:8080) and get a login page.  The default user is `testuser` and the default password is `password`
 
 ## Uninstall Bank-of-Anthos
->>>>>>> 908da7d4
 
 If a namespace was created for this project, the simplest approach is to simply delete the namespace.
 
@@ -144,8 +110,6 @@
 kubectl delete secret jwt-key
 ```
 
-<<<<<<< HEAD
-=======
 And to really clean things out, you can delete the namespace and the metrics service as well:
 
 ```sh
@@ -162,5 +126,4 @@
   STEP_SEC: seconds per step, longer will generate a longer load range, usually 10 is good for initial tests, and 600 for longer term load.
   USER_SCALE:  Number of users to vary, the more the heavier the load.  180 appears to be a good starting point for reasonable load.
   SPAWN_RATE: How quickly to change during the step, there is likely no need to change this parameter.
-  MIN_USERS: As the sinusoidal shape varies between "0" and "1" multiplied by the USER_SCALE parameter, it is often good to ensure some load, we set this as 50 by default.
->>>>>>> 908da7d4
+  MIN_USERS: As the sinusoidal shape varies between "0" and "1" multiplied by the USER_SCALE parameter, it is often good to ensure some load, we set this as 50 by default.