--- conflicted
+++ resolved
@@ -166,16 +166,13 @@
 # Ingress for Anthos service account key
 register-key.json
 
-<<<<<<< HEAD
 # ASM 
 install_asm* 
 extras/asm-multicluster/asm-cluster-1/* 
 extras/asm-multicluster/asm-cluster-2/*
-=======
+
 # SSL 
 .csr
 .key
 .crt
-
-env
->>>>>>> 9c492e56
+env