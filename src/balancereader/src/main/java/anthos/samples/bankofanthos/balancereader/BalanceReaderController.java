/*
 * Copyright 2020, Google LLC.
 *
 * Licensed under the Apache License, Version 2.0 (the "License");
 * you may not use this file except in compliance with the License.
 * You may obtain a copy of the License at
 *
 *     http://www.apache.org/licenses/LICENSE-2.0
 *
 * Unless required by applicable law or agreed to in writing, software
 * distributed under the License is distributed on an "AS IS" BASIS,
 * WITHOUT WARRANTIES OR CONDITIONS OF ANY KIND, either express or implied.
 * See the License for the specific language governing permissions and
 * limitations under the License.
 */

package anthos.samples.bankofanthos.balancereader;

<<<<<<< HEAD
import com.auth0.jwt.JWT;
import com.auth0.jwt.JWTVerifier;
import com.auth0.jwt.algorithms.Algorithm;
import com.auth0.jwt.exceptions.JWTVerificationException;
import com.auth0.jwt.interfaces.DecodedJWT;
import com.google.common.cache.CacheBuilder;
import com.google.common.cache.CacheLoader;
import com.google.common.cache.LoadingCache;
import com.google.common.util.concurrent.UncheckedExecutionException;
import java.io.IOException;
import java.nio.file.Files;
import java.nio.file.Paths;
import java.security.KeyFactory;
import java.security.NoSuchAlgorithmException;
import java.security.interfaces.RSAPublicKey;
import java.security.spec.InvalidKeySpecException;
import java.security.spec.X509EncodedKeySpec;
import java.util.Base64;
=======
>>>>>>> 0a0217d0
import java.util.concurrent.ExecutionException;
import org.slf4j.Logger;
import org.slf4j.LoggerFactory;
import org.springframework.beans.factory.annotation.Autowired;
import org.springframework.beans.factory.annotation.Value;
import org.springframework.dao.DataAccessResourceFailureException;
import org.springframework.http.HttpStatus;
import org.springframework.http.ResponseEntity;
import org.springframework.web.bind.annotation.GetMapping;
import org.springframework.web.bind.annotation.PathVariable;
import org.springframework.web.bind.annotation.RequestHeader;
import org.springframework.web.bind.annotation.ResponseStatus;
import org.springframework.web.bind.annotation.RestController;
import org.springframework.web.client.ResourceAccessException;

<<<<<<< HEAD
=======
import com.auth0.jwt.JWTVerifier;
import com.auth0.jwt.exceptions.JWTVerificationException;
import com.auth0.jwt.interfaces.DecodedJWT;

import com.google.common.cache.CacheBuilder;
import com.google.common.cache.CacheLoader;
import com.google.common.cache.LoadingCache;
import com.google.common.util.concurrent.UncheckedExecutionException;

>>>>>>> 0a0217d0
/**
 * REST service to retrieve the current balance for the authenticated user.
 */
@RestController
public final class BalanceReaderController {

    private static final Logger LOGGER =
        LoggerFactory.getLogger(BalanceReaderController.class);

    @Autowired
    private TransactionRepository dbRepo;

    @Value("${LOCAL_ROUTING_NUM}")
    private String localRoutingNum;
    @Value("${VERSION}")
    private String version;

    private JWTVerifier verifier;
    private LoadingCache<String, Long> cache;
    private LedgerReader ledgerReader;

    /**
     * Constructor.
     *
     * Initializes JWT verifier and a connection to the bank ledger.
     */
    @Autowired
    public BalanceReaderController(LedgerReader reader,
        JWTVerifier verifier,
        @Value("${CACHE_SIZE:1000000}") final Integer expireSize,
        @Value("${LOCAL_ROUTING_NUM}") final String localRoutingNum) {
        // Initialize JWT verifier.
<<<<<<< HEAD
        try {
            String keyStr =
                new String(Files.readAllBytes(Paths.get(publicKeyPath)));
            keyStr = keyStr.replaceFirst("-----BEGIN PUBLIC KEY-----", "")
                .replaceFirst("-----END PUBLIC KEY-----", "")
                .replaceAll("\\s", "");
            byte[] keyBytes = Base64.getDecoder().decode(keyStr);
            KeyFactory kf = KeyFactory.getInstance("RSA");
            X509EncodedKeySpec keySpecX509 = new X509EncodedKeySpec(keyBytes);
            RSAPublicKey publicKey =
                (RSAPublicKey) kf.generatePublic(keySpecX509);
            Algorithm algorithm = Algorithm.RSA256(publicKey, null);
            this.verifier = JWT.require(algorithm).build();
        } catch (IOException
            | NoSuchAlgorithmException
            | InvalidKeySpecException e) {
            LOGGER.error(String.format("FATAL: Failed initializing "
                    + "JWT verifier: %s", e.toString()));
            System.exit(1);
        }
=======
        this.verifier = verifier;
>>>>>>> 0a0217d0
        // Initialize cache
        CacheLoader loader =  new CacheLoader<String, Long>() {
            @Override
            public Long load(String accountId)
                throws ResourceAccessException,
                DataAccessResourceFailureException {
                LOGGER.debug("Cache loaded from db");
                Long balance = dbRepo.findBalance(accountId, localRoutingNum);
                if (balance == null) {
                    balance = 0L;
                }
                return balance;
            }
        };
        this.cache = CacheBuilder.newBuilder()
            .maximumSize(expireSize)
            .build(loader);
        // Initialize transaction processor.
        this.ledgerReader = reader;
        LOGGER.debug("Initialized transaction processor");
        this.ledgerReader.startWithCallback(transaction -> {
            final String fromId = transaction.getFromAccountNum();
            final String fromRouting = transaction.getFromRoutingNum();
            final String toId = transaction.getToAccountNum();
            final String toRouting = transaction.getToRoutingNum();
            final Integer amount = transaction.getAmount();

            if (fromRouting.equals(localRoutingNum)
                && this.cache.asMap().containsKey(fromId)) {
                Long prevBalance = cache.asMap().get(fromId);
                this.cache.put(fromId, prevBalance - amount);
            }
            if (toRouting.equals(localRoutingNum)
                && this.cache.asMap().containsKey(toId)) {
                Long prevBalance = cache.asMap().get(toId);
                this.cache.put(toId, prevBalance + amount);
            }
        });
    }

    /**
     * Version endpoint.
     *
     * @return  service version string
     */
    @GetMapping("/version")
    public ResponseEntity version() {
        return new ResponseEntity<String>(version, HttpStatus.OK);
    }

    /**
     * Readiness probe endpoint.
     *
     * @return HTTP Status 200 if server is ready to receive requests.
     */
    @GetMapping("/ready")
    @ResponseStatus(HttpStatus.OK)
    public String readiness() {
        return "ok";
    }

    /**
     * Liveness probe endpoint.
     *
     * @return HTTP Status 200 if server is healthy and serving requests.
     */
    @GetMapping("/healthy")
    public ResponseEntity liveness() {
        if (!ledgerReader.isAlive()) {
            // Background thread died.
            LOGGER.error("Ledger reader not healthy");
            return new ResponseEntity<String>("Ledger reader not healthy",
                HttpStatus.INTERNAL_SERVER_ERROR);
        }
        return new ResponseEntity<String>("ok", HttpStatus.OK);
    }

    /**
     * Return the balance for the specified account.
     *
     * The currently authenticated user must be allowed to access the account.
     *
     * @param bearerToken  HTTP request 'Authorization' header
     * @param accountId    the account to get the balance for
     * @return             the balance of the account
     */
    @GetMapping("/balances/{accountId}")
    public ResponseEntity<?> getBalance(
        @RequestHeader("Authorization") String bearerToken,
        @PathVariable String accountId) {

        if (bearerToken != null && bearerToken.startsWith("Bearer ")) {
            bearerToken = bearerToken.split("Bearer ")[1];
        }
        try {
            DecodedJWT jwt = verifier.verify(bearerToken);
            // Check that the authenticated user can access this account.
            if (!accountId.equals(jwt.getClaim("acct").asString())) {
                LOGGER.error("Failed to retrieve account balance: "
                    + "not authorized");
                return new ResponseEntity<String>("not authorized",
                    HttpStatus.UNAUTHORIZED);
            }
            // Load from cache
            Long balance = cache.get(accountId);
            return new ResponseEntity<Long>(balance, HttpStatus.OK);
        } catch (JWTVerificationException e) {
            LOGGER.error("Failed to retrieve account balance: not authorized");
            return new ResponseEntity<String>("not authorized",
                HttpStatus.UNAUTHORIZED);
        } catch (ExecutionException | UncheckedExecutionException e) {
            LOGGER.error("Cache error");
            return new ResponseEntity<String>("cache error",
                HttpStatus.INTERNAL_SERVER_ERROR);
        }
    }
}<|MERGE_RESOLUTION|>--- conflicted
+++ resolved
@@ -16,27 +16,13 @@
 
 package anthos.samples.bankofanthos.balancereader;
 
-<<<<<<< HEAD
-import com.auth0.jwt.JWT;
 import com.auth0.jwt.JWTVerifier;
-import com.auth0.jwt.algorithms.Algorithm;
 import com.auth0.jwt.exceptions.JWTVerificationException;
 import com.auth0.jwt.interfaces.DecodedJWT;
 import com.google.common.cache.CacheBuilder;
 import com.google.common.cache.CacheLoader;
 import com.google.common.cache.LoadingCache;
 import com.google.common.util.concurrent.UncheckedExecutionException;
-import java.io.IOException;
-import java.nio.file.Files;
-import java.nio.file.Paths;
-import java.security.KeyFactory;
-import java.security.NoSuchAlgorithmException;
-import java.security.interfaces.RSAPublicKey;
-import java.security.spec.InvalidKeySpecException;
-import java.security.spec.X509EncodedKeySpec;
-import java.util.Base64;
-=======
->>>>>>> 0a0217d0
 import java.util.concurrent.ExecutionException;
 import org.slf4j.Logger;
 import org.slf4j.LoggerFactory;
@@ -52,18 +38,6 @@
 import org.springframework.web.bind.annotation.RestController;
 import org.springframework.web.client.ResourceAccessException;
 
-<<<<<<< HEAD
-=======
-import com.auth0.jwt.JWTVerifier;
-import com.auth0.jwt.exceptions.JWTVerificationException;
-import com.auth0.jwt.interfaces.DecodedJWT;
-
-import com.google.common.cache.CacheBuilder;
-import com.google.common.cache.CacheLoader;
-import com.google.common.cache.LoadingCache;
-import com.google.common.util.concurrent.UncheckedExecutionException;
-
->>>>>>> 0a0217d0
 /**
  * REST service to retrieve the current balance for the authenticated user.
  */
@@ -96,30 +70,8 @@
         @Value("${CACHE_SIZE:1000000}") final Integer expireSize,
         @Value("${LOCAL_ROUTING_NUM}") final String localRoutingNum) {
         // Initialize JWT verifier.
-<<<<<<< HEAD
-        try {
-            String keyStr =
-                new String(Files.readAllBytes(Paths.get(publicKeyPath)));
-            keyStr = keyStr.replaceFirst("-----BEGIN PUBLIC KEY-----", "")
-                .replaceFirst("-----END PUBLIC KEY-----", "")
-                .replaceAll("\\s", "");
-            byte[] keyBytes = Base64.getDecoder().decode(keyStr);
-            KeyFactory kf = KeyFactory.getInstance("RSA");
-            X509EncodedKeySpec keySpecX509 = new X509EncodedKeySpec(keyBytes);
-            RSAPublicKey publicKey =
-                (RSAPublicKey) kf.generatePublic(keySpecX509);
-            Algorithm algorithm = Algorithm.RSA256(publicKey, null);
-            this.verifier = JWT.require(algorithm).build();
-        } catch (IOException
-            | NoSuchAlgorithmException
-            | InvalidKeySpecException e) {
-            LOGGER.error(String.format("FATAL: Failed initializing "
-                    + "JWT verifier: %s", e.toString()));
-            System.exit(1);
-        }
-=======
         this.verifier = verifier;
->>>>>>> 0a0217d0
+
         // Initialize cache
         CacheLoader loader =  new CacheLoader<String, Long>() {
             @Override
