--- conflicted
+++ resolved
@@ -15,22 +15,12 @@
 idna==2.8                 # via requests
 itsdangerous==1.1.0       # via flask
 jinja2==2.10              # via flask
-<<<<<<< HEAD
 locustio==0.14.5
-=======
-locustio==0.9             # via -r requirements.in
->>>>>>> b16c6692
 markupsafe==1.1.0         # via jinja2
 msgpack==0.6.2            # via locustio
 psutil==5.7.0             # via locustio
 pyzmq==17.0.0             # via locustio
 requests==2.21.0          # via locustio
-<<<<<<< HEAD
-six==1.12.0               # via geventhttpclient-wheels
-urllib3==1.24.1           # via requests
-werkzeug==0.14.1          # via flask
-=======
 six==1.12.0               # via locustio
 urllib3==1.24.2           # via requests
-werkzeug==0.15.3          # via flask
->>>>>>> b16c6692
+werkzeug==0.15.3          # via flask