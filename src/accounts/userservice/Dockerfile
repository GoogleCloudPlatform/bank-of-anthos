--- conflicted
+++ resolved
@@ -47,13 +47,10 @@
 
 # Add application code.
 COPY . .
-
-<<<<<<< HEAD
-RUN splunk-py-trace-bootstrap
-=======
 # Ensure files are readable for non-root users
 RUN chmod a+r *
->>>>>>> 30a6e01c
+
+RUN splunk-py-trace-bootstrap
 
 # Start server using gunicorn
 CMD splunk-py-trace gunicorn -b :$PORT --threads 2 --log-config logging.conf --log-level=$LOG_LEVEL "userservice:create_app()"