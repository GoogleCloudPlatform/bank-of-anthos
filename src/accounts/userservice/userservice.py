--- conflicted
+++ resolved
@@ -233,20 +233,9 @@
                 # Step 3: Validate the password
                 with tracer.start_as_current_span("validate_password") as password_span:
                     app.logger.debug('Validating the password.')
-<<<<<<< HEAD
 
                     #if not bcrypt.checkpw(password.encode('utf-8'), user['passhash']):
                     if not hashlib.pbkdf2_hmac('sha256', password.encode('utf-8'), user['salt'], 10000) == user['passhash']:   
-=======
-                    #@@@password_span.set_attribute("public_key_bit_size", public_key_bit_size)  
-                    # Assuming the public key bit size has been set in app.config['PUBLIC_KEY_BIT_SIZE']
-                    #public_key_bit_size = app.config.get('PUBLIC_KEY_BIT_SIZE', None)
-                    
-                    # Add public key bit size as a span attribute
-                    # if public_key_bit_size:
-                    # Validate the password
-                    if not bcrypt.checkpw(password.encode('utf-8'), user['passhash']):
->>>>>>> 5aebfb59
                         password_span.set_attribute("password_valid", False)
                         raise PermissionError('invalid login')
                     password_span.set_attribute("password_valid", True)
