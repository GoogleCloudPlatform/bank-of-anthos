--- conflicted
+++ resolved
@@ -48,13 +48,10 @@
 # Add application code.
 COPY . .
 
-<<<<<<< HEAD
+
 RUN splunk-py-trace-bootstrap
 
-CMD splunk-py-trace gunicorn -b :$PORT --threads 4 --log-config logging.conf --log-level=$LOG_LEVEL "contacts:create_app()"
-=======
 # Ensure files are readable for non-root users
 RUN chmod a+r *
 
-CMD gunicorn -b :$PORT --threads 4 --log-config logging.conf --log-level=$LOG_LEVEL "contacts:create_app()"
->>>>>>> 30a6e01c
+CMD splunk-py-trace gunicorn -b :$PORT --threads 4 --log-config logging.conf --log-level=$LOG_LEVEL "contacts:create_app()"