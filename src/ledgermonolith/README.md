# Ledger Monolith Service

Reads and writes transactions belonging to the bank ledger.

Implemented in Java with Spring Boot and Guava.

### Endpoints

| Endpoint                    | Type  | Auth? | Description                                                                   |
| --------------------------- | ----- | ----- | ----------------------------------------------------------------------------- |
| `/balances/<accountid>`     | GET   | 🔒    |  Get the account balance iff owned by the currently authenticated user. |
| `/healthy`                  | GET   |       |  Liveness probe endpoint. Monitors health of background thread.               |
| `/ready`                    | GET   |       |  Readiness probe endpoint.                                                    |
| `/transactions`             | POST  | 🔒    |  Submits a transaction to be appended to the ledger. |
| `/transactions/<accountid>` | GET   | 🔒    |  Return the account transaction list iff authenticated to access the account. |
| `/version`                  | GET   |       |  Returns the contents of `$VERSION`                                           |

### Environment Variables

Located in `init/ledgermonolith.env`

- Required
  - `VERSION`
    - a version string for the service
  - `PORT`
    - the port for the webserver
  - `JVM_OPTS`
    - settings for the JVM. Used to obey container memory limits
  - `LOCAL_ROUTING_NUM`
    - the routing number for our bank
  - `PUB_KEY_PATH`
    - the path to the JWT signer's public key, mounted as a secret
  - `BALANCES_API_ADDR`
    - the address and port of the `balancereader` service
  - `POSTGRES_DB`
    - URL of the service
  - `POSTGRES_USER`
    - username for the database
  - `POSTGRES_PASSWORD`
    - password for the database
  - `SPRING_DATASOURCE_URL`
    - URL of the database service
  - `SPRING_DATASOURCE_USERNAME`
    - username for the database
  - `SPRING_DATASOURCE_PASSWORD`
    - password for the database
  - `USE_DEMO_DATA`
    - Set to "True" to initialize the bank ledger with demo data
- Optional
  - `POLL_MS`
    - the number of milliseconds to wait in between polls to the database
    - optional. Defaults to 100
  - `CACHE_SIZE`
    - the max number of HTTP requests to cache
    - optional. Defaults to 1,000
  - `CACHE_MINUTES`
    - the expiry time for the cache in minutes
    - optional. Defaults to 60
  - `HISTORY_LIMIT`
    - the number of past transactions to store for each user
    - optional. Defaults to 100
  - `EXTRA_LATENCY_MILLIS`
    - add fake extra latency in milliseconds to transaction history requests
    - optional. Defaults to 0

### Scripts

- `scripts/deploy-monolith.sh`: deploys service to a VM on Google Compute Engine
- `scripts/teardown-monolith.sh`: teardown service from Google Compute Engine
- `scripts/build-artifacts.sh`: pushes build artifacts to Google Cloud Storage
- `scripts/delete-artifacts.sh`: deletes build artifacts in Google Cloud Storage

## Quickstart

To deploy Bank of Anthos with a monolith service:

```
# In the root directory of the project repo
export PROJECT_ID=<your-project-id>
export ZONE=<your-gcp-zone>
make monolith
```

Deploys the full Bank of Anthos application with a Java monolith service running
on a Google Compute Engine VM and all other microservices running on Kubernetes.

## Deploying the Monolith 

### Option 1 - From Canonical Artifacts

Deploy the canonical version of the monolith to a Google Compute Engine VM.
Use canonical build artifacts hosted on Google Cloud Storage at
`gs://bank-of-anthos/monolith`.

```
# In the root directory of the project repo
export PROJECT_ID=<your-project-id>
export ZONE=<your-gcp-zone>
make monolith-deploy
```

### Option 2 - With Custom-built Artifacts

Deploy a custom version of the monolith to a Google Compute Engine VM.
Compile and build artifacts locally and push them to Google Cloud Storage (GCS).

Specify the GCS location with environment variable `GCS_BUCKET`.
Artifacts will be pushed to `gs://{GCS_BUCKET}/monolith`.

```
# In the root directory of the project repo
export PROJECT_ID=<your-project-id>
export ZONE=<your-gcp-zone>
export GCS_BUCKET=<your-gcs-bucket>
make monolith-build
make monolith-deploy
<<<<<<< HEAD
=======
```

#### Bash

```
# In the root directory of the project repo
PROJECT_ID=<your-project-id>
ZONE=<your-gcp-zone>
GCS_BUCKET=<your-gcs-bucket>
./src/ledgermonolith/scripts/build-artifacts.sh
./src/ledgermonolith/scripts/deploy-monolith.sh
>>>>>>> 474d8a15
```

## Checking the Monolith

### Startup Script Logs

The output of the monolith VM startup procedure is logged.

1. Go to the [Google Compute Engine instances page](https://cloud.google.com/compute/instances).
2. Select `View logs` under the `...` options button for the monolith VM: `ledgermonolith-service`. 
3. Search for "startup-script" in the search bar of the Logs Viewer.

### App Build Artifacts

Build artifacts for the monolith VM should be saved to `/opt/monolith`.

1. Go to the [Google Compute Engine instances page](https://cloud.google.com/compute/instances).
2. Click the `SSH` button on the monolith VM: `ledgermonolith-service`.
3. Enter `ls /opt/monolith` in the shell prompt.

### Java App Logs

Runtime logs for the java app are piped to `/var/log/monolith.log`.

1. Go to the [Google Compute Engine instances page](https://cloud.google.com/compute/instances).
2. Click the `SSH` button on the monolith VM: `ledgermonolith-service`.
3. Enter `tail -f /var/log/monolith.log` in the shell prompt.

### Serving HTTP Requests

The monolith service can be queried via HTTP from a client on the same Google
Cloud network that also has the `monolith` network tag.

1. Go to the [Google Compute Engine instances page](https://cloud.google.com/compute/instances).
2. Note the internal ip address of the monolith VM: `ledgermonolith-service`.
3. Create a VM instance on the monolith network - `default` - and add the network tag `monolith`.
4. Click the `SSH` button on the instance after it has successfully started.
5. Enter `curl ledgermonolith-service.c.[PROJECT_ID].internal:8080/version` in the shell prompt, replacing PROJECT_ID with your GCP project id.
6. If you see a version string like `v0.1.0`, the ledgermonolith is correctly serving HTTP requests


## Running Bank of Anthos with the Monolith

To run the full Bank of Anthos application you also need to configure and deploy
the microservices that are not part of the ledgermonolith service.
This directory (`src/ledgermonolith`) includes a custom `skaffold.yaml` file and
associated manifests in the `kubernetes-manifests` directory.
These will deploy the other supporting microservices (including the frontend),
plus the accounts database. To deploy, run the following commands from this
directory:
<<<<<<< HEAD

1. Set environment variables

```
CLUSTER=<your-cluster-name>
PROJECT_ID=<your-project-id>
ZONE=<your-gcp-zone>
```

2. Create the kubernetes cluster

```
gcloud container clusters create ${CLUSTER} \
  --project=${PROJECT_ID} --zone=${ZONE} \
  --machine-type=e2-standard-4 --num-nodes=4 \
  --enable-stackdriver-kubernetes --subnetwork=default \
  --labels csm=
```


3. Create a firewall rule allowing traffic from your GKE pods to the monolith GCE instance. 

```
export POD_CIDR=$(gcloud container clusters describe ${CLUSTER} --zone ${ZONE} --format=json | jq -r '.clusterIpv4Cidr')

gcloud compute firewall-rules create "${CLUSTER}-to-ledgermonolith" \
--source-ranges=${POD_CIDR} \
--target-tags="monolith" \
--action=ALLOW \
--rules=tcp:8080
```

4. Replace `[PROJECT_ID]` with your `$PROJECT_ID` in `src/ledgermonolith/config.yaml`. 

5. Run the following commands from the root of this repository, to deploy your custom config alongside the other Bank of Anthos services. 

```
kubectl apply -f src/ledgermonolith/config.yaml 
kubectl apply -f extras/jwt/jwt-secret.yaml
kubectl apply -f kubernetes-manifests/accounts-db.yaml
kubectl apply -f kubernetes-manifests/userservice.yaml
kubectl apply -f kubernetes-manifests/contacts.yaml
kubectl apply -f kubernetes-manifests/frontend.yaml
=======

1. Set environment variables

```
CLUSTER=<your-cluster-name>
PROJECT_ID=<your-project-id>
ZONE=<your-gcp-zone>
```

2. Create the kubernetes cluster
>>>>>>> 474d8a15

```
gcloud container clusters create ${CLUSTER} \
  --project=${PROJECT_ID} --zone=${ZONE} \
  --machine-type=e2-standard-4 --num-nodes=4 \
  --enable-stackdriver-kubernetes --subnetwork=default \
  --labels csm=
```

3. Create a custom ConfigMap `kubernetes-manifests/config.yaml` based on the
template file `kubernetes-manifests/config.yaml.template`. This tells the
frontend how to reach the ledgermonolith API endpoints.

```
sed 's/\[PROJECT_ID\]/${PROJECT_ID}/g' kubernetes-manifests/config.yaml.template > kubernetes-manifests/config.yaml
```

<<<<<<< HEAD
=======
4. Run the following command from this directory: 
>>>>>>> 474d8a15

kubectl apply -f kubernetes-manifests/loadgenerator.yaml
```
<|MERGE_RESOLUTION|>--- conflicted
+++ resolved
@@ -114,20 +114,6 @@
 export GCS_BUCKET=<your-gcs-bucket>
 make monolith-build
 make monolith-deploy
-<<<<<<< HEAD
-=======
-```
-
-#### Bash
-
-```
-# In the root directory of the project repo
-PROJECT_ID=<your-project-id>
-ZONE=<your-gcp-zone>
-GCS_BUCKET=<your-gcs-bucket>
-./src/ledgermonolith/scripts/build-artifacts.sh
-./src/ledgermonolith/scripts/deploy-monolith.sh
->>>>>>> 474d8a15
 ```
 
 ## Checking the Monolith
@@ -178,7 +164,6 @@
 These will deploy the other supporting microservices (including the frontend),
 plus the accounts database. To deploy, run the following commands from this
 directory:
-<<<<<<< HEAD
 
 1. Set environment variables
 
@@ -188,14 +173,13 @@
 ZONE=<your-gcp-zone>
 ```
 
-2. Create the kubernetes cluster
+2. Create a GKE cluster. 
 
 ```
 gcloud container clusters create ${CLUSTER} \
   --project=${PROJECT_ID} --zone=${ZONE} \
   --machine-type=e2-standard-4 --num-nodes=4 \
-  --enable-stackdriver-kubernetes --subnetwork=default \
-  --labels csm=
+  --enable-stackdriver-kubernetes --subnetwork=default
 ```
 
 
@@ -222,39 +206,5 @@
 kubectl apply -f kubernetes-manifests/userservice.yaml
 kubectl apply -f kubernetes-manifests/contacts.yaml
 kubectl apply -f kubernetes-manifests/frontend.yaml
-=======
-
-1. Set environment variables
-
-```
-CLUSTER=<your-cluster-name>
-PROJECT_ID=<your-project-id>
-ZONE=<your-gcp-zone>
-```
-
-2. Create the kubernetes cluster
->>>>>>> 474d8a15
-
-```
-gcloud container clusters create ${CLUSTER} \
-  --project=${PROJECT_ID} --zone=${ZONE} \
-  --machine-type=e2-standard-4 --num-nodes=4 \
-  --enable-stackdriver-kubernetes --subnetwork=default \
-  --labels csm=
-```
-
-3. Create a custom ConfigMap `kubernetes-manifests/config.yaml` based on the
-template file `kubernetes-manifests/config.yaml.template`. This tells the
-frontend how to reach the ledgermonolith API endpoints.
-
-```
-sed 's/\[PROJECT_ID\]/${PROJECT_ID}/g' kubernetes-manifests/config.yaml.template > kubernetes-manifests/config.yaml
-```
-
-<<<<<<< HEAD
-=======
-4. Run the following command from this directory: 
->>>>>>> 474d8a15
-
 kubectl apply -f kubernetes-manifests/loadgenerator.yaml
 ```
