<!--
Copyright 2018 Google LLC

Licensed under the Apache License, Version 2.0 (the "License");
you may not use this file except in compliance with the License.
You may obtain a copy of the License at

    https://www.apache.org/licenses/LICENSE-2.0

Unless required by applicable law or agreed to in writing, software
distributed under the License is distributed on an "AS IS" BASIS,
WITHOUT WARRANTIES OR CONDITIONS OF ANY KIND, either express or implied.
See the License for the specific language governing permissions and
limitations under the License.
-->

<html lang="en">
   <head>
      <meta charset="utf-8">
      <meta http-equiv="X-UA-Compatible" content="IE=edge">
      <meta name="viewport" content="width=device-width, initial-scale=1.0, minimum-scale=1.0">
      <title>Bank of Anthos</title>
      <link href="https://fonts.googleapis.com/css2?family=Open+Sans&display=swap" rel="stylesheet">
      <link rel="stylesheet" href="https://unpkg.com/bootstrap-material-design@4.1.1/dist/css/bootstrap-material-design.min.css" integrity="sha384-wXznGJNEXNG1NFsbm0ugrLFMQPWswR3lds2VeinahP8N0zJw9VWSopbjv2x7WCvX" crossorigin="anonymous">
      <link rel="stylesheet" href="https://use.fontawesome.com/releases/v5.2.0/css/all.css" integrity="sha384-hWVjflwFxL6sNzntih27bfxkr27PmbbK/iSvJ+a4+0owXq79v+lsFkW54bOGbiDQ" crossorigin="anonymous">
      <link rel="stylesheet" href="static/styles/demo.css">
   </head>
    <body>
      <!-- Bank of Anthos Navigation Bar -->
      <header>
        <nav class="navbar navbar-expand-lg navbar-top">
          <div class="container">
            <a class="navbar-brand">
              Bank of Anthos
            </a>
            <button type="button" data-toggle="collapse" data-target="#navbarNav" aria-controls="navbarResponsive" aria-expanded="false" aria-label="Toggle navigation" class="navbar-toggler navbar-toggler-right">
              <i class="menu-icon fa fa-bars"></i>
            </button>
            <div class="justify-content-end collapse navbar-collapse" id="navbarNav">
              <ul class="navbar-nav">
                <li class="nav-item dropdown">
                  <a class="nav-link dropdown-toggle" href="#" id="accountDropdown" role="button" data-toggle="dropdown" aria-haspopup="true" aria-expanded="false">
                    <span>
                        <span class="account-user-name">{{ name }}</span>
                    </span>
                  </a>
                  <div class="dropdown-menu" aria-labelledby="accountDropdown">
                    <form id="logout-form" method="POST" action="/logout">
                      <a class="dropdown-item" onclick="document.getElementById('logout-form').submit();">Sign out<i class="fa-icon-spacer fas fa-sign-out-alt"></i></a>
                    </form>
                  </div>
                </li>
              </ul>
            </div>
          </div>
        </nav>
      </header>

      <!-- Main Content -->
      <main class="container">
        <!-- Header -->
        <div class="row d-flex align-items-end header header-body">
          <!-- Alert on load -->
          {% if message != None %}
          <div class="col-md-8 offset-md-2">
            <div class="alert alert-info alert-dismissible fade show" role="alert">
              <i class="mr-2 fas fa-exclamation-circle"></i> {{ message }}
              <button type="button" class="close" data-dismiss="alert" aria-label="Close">
                <span aria-hidden="true">×</span>
              </button>
            </div>
          </div>
          {% endif %}
          <div class="col-md-8">        
            <small class="text-uppercase text-muted secondary-text">Overview</small>
            <h2 class="header-title">Checking Account</h2>
          </div>
          <div class="col-md-4">
            <div class="account-info float-right">
              <p><i class="account-fa fas fa-info-circle" aria-hidden="true"></i><span class="account-num-text">Account Number:</span><span class="account-number">{{ account_id }}</span></p>
            </div>
          </div>
        </div>

        <!-- Cards -->
        <div class="row col-lg-12 align-items-center">
          <div class="col-lg-4">
              <div class="card">
                <div class="card-body">
                  <div class="row align-items-center">
                    <div class="col">
                      <p class="text-uppercase secondary-text text-muted mb-3">
                        <b>Current Balance</b>
                      </p>
                      <span class="h1 mb-0">
                        {{ format_currency(balance) }}
                      </span>
                    </div>
                    <div class="card-icon col-auto">
                      <i class="fas fa-wallet"></i>
                    </div>
                  </div>
                </div>
            </div>
          </div>
          <div class="col-lg-8">
            <div class="row">
              <div class="col-lg-6">
                <div class="card card-button" data-toggle="modal" data-target="#depositFunds">
                  <div class="card-body">
                    <div class="row align-items-center">
                      <div class="col">
                        <span class="h5 mb-0">
                          Deposit Funds
                        </span>
                      </div>
                      <div class="button-icon col-auto">
                        <i class="fas fa-download" aria-hidden="true"></i>
                      </div>
                    </div>
                  </div>
                </div>
              </div>
              <div class="col-lg-6">
                <div class="card card-button" data-toggle="modal" data-target="#sendPayment">
                  <div class="card-body">
                    <div class="row align-items-center">
                      <div class="col">
                        <span class="h5 mb-0">
                          Send Payment
                        </span>
                      </div>
                      <div class="button-icon col-auto">
                        <i class="fas fa-share" aria-hidden="true"></i>
                      </div>
                    </div>
                  </div>
<<<<<<< HEAD
               </div>
            </section>
         </main>
      </div>
    <!-- Deposit Modal -->
    <dialog class="mdl-dialog deposit-modal-dialog">

    <h4 class="mdl-dialog__title">Deposit Funds</h4>
    <div class="mdl-dialog__content">
        <form id=deposit-form method="POST" action="/deposit">
         <div class="mdl-textfield mdl-js-textfield mdl-textfield--floating-label">
            <select class="mdl-textfield__input" id="accounts" name="account" onchange='RefreshModals();'>
               {% for account in deposit_contacts %}
               <option value='{"account_num": "{{ account.account_num }}", "routing_num": "{{ account.routing_num }}" }'>
                    {{ account.label }} - {{ account.account_num }} - {{ account.routing_num }}
               </option>
               {% endfor %}
               <option disabled>──────────</option>
               <option value="add">New external account</option>
            </select>
            <label class="mdl-textfield__label" for="accounts">🏦 External Account</label>
          </div>

          <div class="mdl-textfield mdl-js-textfield  mdl-textfield--floating-label" id="deposit_account_div" style='display:none;'>
            <input class="mdl-textfield__input" type="number" step='1' id="deposit_account_num" name="deposit_account_num" min=1000000000 max=9999999999>
            <label class="mdl-textfield__label" for="deposit_account_num">Account #</label>
          </div>

          <div class="mdl-textfield mdl-js-textfield  mdl-textfield--floating-label" id="deposit_routing_div"  style='display:none;'>
            <input class="mdl-textfield__input" type="number" step='1' id="deposit_routing_num" name="deposit_routing_num" min=100000000 max=999999999>
            <label class="mdl-textfield__label" for="deposit_routing_num">Routing #</label>
          </div>

          <div class="mdl-textfield mdl-js-textfield  mdl-textfield--floating-label" id="deposit_label_div" style='display:none;'>
            <input class="mdl-textfield__input" id="deposit_label" name="deposit_label">
            <label class="mdl-textfield__label" for="deposit_label">Account Name (Optional)</label>
=======
                </div>
              </div>
            </div>
>>>>>>> 19a13a7e
          </div>
        </div>

<<<<<<< HEAD
          <div class="mdl-textfield mdl-js-textfield  mdl-textfield--floating-label">
            <input class="mdl-textfield__input" type="number" step='0.01' id="payment-amount" name="amount" min=0.01>
            <label class="mdl-textfield__label" for="payment-amount">💲 Deposit Amount</label>
          </div>
        </form>
    </div>
    <div class="mdl-dialog__actions">
      <button type="button" class="mdl-button deposit mdl-js-button mdl-button--raised mdl-js-ripple-effect mdl-color--accent mdl-color-text--accent-contrast">Deposit</button>
      <button type="button" class="mdl-button close">Cancel</button>
    </div>
    </dialog>
    <script>
        var depositDialog = document.querySelector('.deposit-modal-dialog');
        var notification = document.querySelector('.mdl-js-snackbar');
        var depositButton = document.querySelector('.deposit-modal-btn');
        var depositForm = document.getElementById("deposit-form");
        if (! depositDialog.showModal) {
          dialogPolyfill.registerDialog(depositDialog);
        }
        depositButton.addEventListener('click', function() {
          RefreshModals();
          depositDialog.showModal();
        });
        depositDialog.querySelector('.close').addEventListener('click', function() {
          depositDialog.close();
        });
        depositDialog.querySelector('.deposit').addEventListener('click', function() {
          if (depositForm.amount.value=="" || depositForm.amount.value <= 0) {
            notification.MaterialSnackbar.showSnackbar({ message: 'Error: Invalid Amount'});
          } else if (depositForm.account.value == "add" && (depositForm.deposit_account_num.value == "" || 
                                                            depositForm.deposit_account_num.value < 1000000000 || 
                                                            depositForm.deposit_account_num.value > 9999999999 )){
            notification.MaterialSnackbar.showSnackbar({ message: 'Error: Invalid Account Number'});
          } else if (depositForm.account.value == "add" && (depositForm.deposit_routing_num.value == "" || 
                                                            depositForm.deposit_routing_num.value < 100000000 || 
                                                            depositForm.deposit_routing_num.value > 999999999 )){
            notification.MaterialSnackbar.showSnackbar({ message: 'Error: Invalid Routing Number'});
          } else {
              depositForm.submit();
          }
          depositDialog.close();
        });
   </script>
    <!-- Payment Modal -->
    <dialog class="mdl-dialog payment-modal-dialog">

    <h4 class="mdl-dialog__title">Send Payment</h4>
    <div class="mdl-dialog__content">
        <form id=payment-form method="POST" action="/payment">
         <div class="mdl-textfield mdl-js-textfield mdl-textfield--floating-label">
            <select class="mdl-textfield__input" id="account_num" name="account_num" onchange='RefreshModals();'>
               {% for account in contacts %}
                  {% if not account.deposit %}
                    <option value="{{ account.account_num }}">{{ account.label }} - {{ account.account_num }}</option>
                  {% endif %}
               {% endfor %}
               <option disabled>──────────</option>
               <option value="add">New recipient</option>
            </select>
            <label class="mdl-textfield__label" for="recipients">🏦 Recipient</label>
=======
        <!-- Transaction History Table -->
        <div class="row col-lg-10 offset-lg-1 mb-4">
          <div class="col-lg-12">
            <div class="card">
              <div class="card-table-header">
                <div class="row align-items-center">
                  <div class="col">
                    <h4 class="card-header-title">
                      Transaction History
                    </h4>
                  </div>
                </div>
              </div>
              <div class="table-responsive mb-0">
                {% if history|length == 0 %}
                <h4 class="card-table-header">No Transactions Found</h4>
                {% else %}
                <table class="table table-sm table-nowrap card-table">
                  <thead class="text-uppercase">
                    <tr>
                      <th>
                        <a class="text-transaction-header">Date</a> 
                      </th>
                      <th>
                        <a class="text-transaction-header">Type</a>
                      </th>
                      <th>
                        <a class="text-transaction-header">Account</a>
                      </th>
                      <th class="text-right">
                        <a class="text-transaction-header">Amount</a>
                      </th>
                    </tr>
                  </thead>
                  <tbody class="list">
                      {% for t in history %}
                        <tr>
                          <td class="text-uppercase transaction-date">
                            <p><small class="text-uppercase date-month">{{ format_timestamp_month(t.timestamp) }}</small>{{ format_timestamp_day(t.timestamp) }}</p>
                          </td>
                          {% if t.type == "DEBIT" %}
                            <td class="transaction-type">
                              <span class="text-success">●</span> Debit
                            </td>
                            <td class="transaction-account">
                              {{ t.accountNum }}
                            </td>
                            <td class="transaction-amount transaction-amount-debit">
                              +{{ format_currency(t.amount) }}
                            </td>
                          {% else %}
                            <td class="transaction-type">
                              <span class="text-warning">●</span> Credit
                            </td>
                            <td class="transaction-account">
                              {{ t.accountNum }}
                            </td>
                            <td class="transaction-amount">
                              -{{ format_currency(t.amount) }}
                            </td>
                          {% endif %}
                        </tr>
                      {% endfor %}
                  </tbody>
                </table>
                {% endif %}
              </div>
            </div>
          </div>
        </div>

        <!-- Deposit Modal -->
        <div class="modal fade" id="depositFunds" tabindex="-1" role="dialog" aria-hidden="true">
          <div class="modal-dialog modal-dialog-centered" role="document">
            <div class="modal-content">
              <form id="deposit-form" class="needs-validation" novalidate="" method="POST" action="/deposit">
                <div class="modal-header">
                  <h3 class="modal-title header-title" id="exampleModalLongTitle">Make a Deposit</h3>
                  <button type="button" class="close deposit-cancel" data-dismiss="modal" aria-label="Close">
                    <span aria-hidden="true">&times;</span>
                  </button>
                </div>
                <div class="modal-body">
                    <div class="row">
                      <div class="col-md-10 offset-md-1 mb-4">
                        <label class="text-uppercase text-muted secondary-text mb-3" for="accounts">Select Account</label>
                        <select class="custom-select d-block w-100" id="accounts" name="account">
                          {% for account in external_accounts %}
                            <option value='{"account_num": "{{ account.account_number }}", "routing_num": "{{ account.routing_number }}" }'>
                              {{ account.label }} - {{ account.account_number }} - {{ account.routing_number }}
                            </option>
                          {% endfor %}
                          <option disabled value="add">Add new account</option>
                        </select>
                      </div>
                      <div class="col-md-10 offset-md-1">
                        <label class="text-uppercase text-muted secondary-text mb-1" for="deposit-amount">Deposit Amount</label>
                        <div class="input-group mb-3">
                          <div class="input-group-prepend">
                            <span class="input-group-text"><i class="amount-font deposit-input fas fa-dollar-sign" aria-hidden="true"></i></span>
                          </div>
                          <input class="form-control amount-font" type="number" step='0.01' id="deposit-amount" name="amount" placeholder=0.00 min=0 aria-label="Amount (to the nearest dollar)" required>
                          <div class="invalid-feedback">
                            Please enter a valid amount.
                          </div>
                        </div>
                      </div>
                    </div>
                </div>
                <div class="modal-footer">
                  <button type="button" class="btn btn-secondary deposit-cancel" data-dismiss="modal">Cancel</button>
                  <button type="submit" class="btn btn-primary">Deposit</button>
                </div>
              </form>
            </div>
>>>>>>> 19a13a7e
          </div>
        </div>

<<<<<<< HEAD
          <div class="mdl-textfield mdl-js-textfield  mdl-textfield--floating-label" id="contact_account_div" style='display:none;'>
            <input class="mdl-textfield__input" type="number" step='1' id="contact_account_num" name="contact_account_num" min=1000000000 max=9999999999>
            <label class="mdl-textfield__label" for="contact_account_num">Account #</label>
          </div>

          <div class="mdl-textfield mdl-js-textfield  mdl-textfield--floating-label" id="contact_label_div" style='display:none;'>
            <input class="mdl-textfield__input" id="contact_label" name="contact_label">
            <label class="mdl-textfield__label" for="contact_label">Contact Name (Optional)</label>
          </div>

          <div class="mdl-textfield mdl-js-textfield  mdl-textfield--floating-label">
            <input class="mdl-textfield__input" type="number" step='0.01' id="amount" name="amount" min=0.01>
            <label class="mdl-textfield__label" for="amount">💲 Transaction Amount</label>
          </div>
        </form>
    </div>
    <div class="mdl-dialog__actions">
      <button type="button" class="mdl-button send-payment mdl-js-button mdl-button--raised mdl-js-ripple-effect mdl-color--accent mdl-color-text--accent-contrast">Send</button>
      <button type="button" class="mdl-button close">Cancel</button>
    </div>
    </dialog>
    <script>
        var paymentDialog = document.querySelector('.payment-modal-dialog');
        var notification = document.querySelector('.mdl-js-snackbar');
        var paymentButton = document.querySelector('.payment-modal-btn');
        var paymentForm = document.getElementById("payment-form");
        if (! paymentDialog.showModal) {
          dialogPolyfill.registerDialog(paymentDialog);
        }
        paymentButton.addEventListener('click', function() {
          RefreshModals();
          paymentDialog.showModal();
        });
        paymentDialog.querySelector('.close').addEventListener('click', function() {
          paymentDialog.close();
        });
        paymentDialog.querySelector('.send-payment').addEventListener('click', function() {
          if (paymentForm.amount.value=="" || paymentForm.amount.value <= 0) {
              notification.MaterialSnackbar.showSnackbar({ message: 'Error: Invalid Amount'});
          } else if (paymentForm.account_num.value == "add" && (paymentForm.contact_account_num.value == "" || 
                                                                paymentForm.contact_account_num.value < 1000000000 || 
                                                                paymentForm.contact_account_num.value > 9999999999 )){
            notification.MaterialSnackbar.showSnackbar({ message: 'Error: Invalid Account Number'});
          } else {
            paymentForm.submit();
          }
          paymentDialog.close();
        });
    function RefreshModals(){
      var deposit_modal = document.getElementById('accounts');
      var contact_modal = document.getElementById('account_num');
      
      var contact_num = document.getElementById('contact_account_div');
      var contact_label = document.getElementById('contact_label_div');
      var deposit_num = document.getElementById('deposit_account_div');
      var deposit_routing = document.getElementById('deposit_routing_div');
      var deposit_label = document.getElementById('deposit_label_div');

      if(contact_modal.value=='add') {
        contact_num.style.display='block';
        contact_label.style.display='block';
      } else {
        contact_num.style.display='none';
        contact_label.style.display='none';
      }
      if(deposit_modal.value=='add') {
        deposit_num.style.display='block';
        deposit_label.style.display='block';
        deposit_routing.style.display='block';
      } else {
        deposit_num.style.display='none';
        deposit_label.style.display='none';
        deposit_routing.style.display='none';
      }
    }
   </script>
   </body>

<!--toast message on load-->
{% if message != None %}
    <script>
        r(function(){
            var notification = document.querySelector('.mdl-js-snackbar');
            notification.MaterialSnackbar.showSnackbar(
              {
                  message: '{{ message }}'
              }
            );
        window.history.pushState({}, document.title, "/");
        });
=======
        <!-- Send Modal -->
        <div class="modal fade" id="sendPayment" tabindex="-1" role="dialog" aria-hidden="true">
          <div class="modal-dialog modal-dialog-centered" role="document">
            <div class="modal-content">
              <form id="payment-form" class="needs-validation" novalidate="" method="POST" action="/payment">
                <div class="modal-header">
                  <h3 class="modal-title header-title" id="exampleModalLongTitle">Send a Payment</h3>
                  <button type="button" class="close payment-cancel" data-dismiss="modal" aria-label="Close">
                    <span aria-hidden="true">&times;</span>
                  </button>
                </div>
                <div class="modal-body">
                  <div class="row">
                    <div class="col-md-10 offset-md-1 mb-4">
                      <label class="text-uppercase secondary-text text-muted mb-3" for="payment-accounts">Recipient</label>
                      <select class="custom-select d-block w-100 mb-3" id="payment-accounts" name="account_num">
                        {% for account in favorite_accounts %}
                          <option value="{{ account.account_number }}">{{ account.label }} - {{ account.account_number }}</option>
                        {% endfor %}
                        <option disabled>──────────</option>
                        <option value="other">New Recipient</option>
                      </select>
                      <div id="otherAccountInputs" class="hidden input-group mb-3">
                        <div class="input-group-prepend">
                          <span class="input-group-text"><i class="deposit-input fa fa-hashtag" aria-hidden="true"></i></span>
                        </div>
                        <input class="form-control" type="number" step='1' id="other_account_num" name="other_account_num" min=1000000000 max=9999999999  placeholder="Account Number"/>
                        <div class="invalid-feedback">
                          Please enter a valid account number.
                        </div>
                      </div>
                    </div>
                    <div class="col-md-10 offset-md-1">
                      <label class="text-uppercase secondary-text text-muted mb-1" for="payment-amount">Transaction Amount</label>
                      <div class="input-group mb-3">
                        <div class="input-group-prepend">
                          <span class="input-group-text"><i class="amount-font deposit-input fas fa-dollar-sign" aria-hidden="true"></i></span>
                        </div>
                        <input class="form-control amount-font" type="number" step='0.01' id="payment-amount" name="amount" placeholder=0.00 min=0 aria-label="Amount (to the nearest dollar)" required>
                        <div class="invalid-feedback">
                          Please enter a valid amount.
                        </div>
                      </div>
                    </div>
                  </div>
                </div>
                <div class="modal-footer">
                  <button type="button" class="btn btn-secondary payment-cancel" data-dismiss="modal">Cancel</button>
                  <button type="submit" class="btn btn-primary">Send</button>
                </div>
              </form>
            </div>
          </div>
        </div>
      </main>

      <!-- Page Footer -->
      <footer class="footer">
        <div class="container">
            <div class="row mb-2">© 2020 Google Inc</div>
            <div class="row mb-3">
              <small class="text-muted">
                This website is hosted for demo purposes only. It is not an
                actual bank. This is not an official Google project.
              </small>
            </div>
        </div>
      </footer>

      <!-- JavaScript Libs -->
      <!-- jQuery first, then Popper.js, then Bootstrap JS -->
      <script src="https://code.jquery.com/jquery-3.2.1.slim.min.js" integrity="sha384-KJ3o2DKtIkvYIK3UENzmM7KCkRr/rE9/Qpg6aAZGJwFDMVNA/GpGFF93hXpG5KkN" crossorigin="anonymous"></script>
      <script src="https://unpkg.com/popper.js@1.12.6/dist/umd/popper.js" integrity="sha384-fA23ZRQ3G/J53mElWqVJEGJzU0sTs+SvzG8fXVWP+kJQ1lwFAOkcUOysnlKJC33U" crossorigin="anonymous"></script>
      <script src="https://unpkg.com/bootstrap-material-design@4.1.1/dist/js/bootstrap-material-design.js" integrity="sha384-CauSuKpEqAFajSpkdjv3z9t8E7RlpJ1UP0lKM/+NdtSarroVKu069AlsRPKkFBz9" crossorigin="anonymous"></script>
      <script>
        $( document ).ready(function() {
          // Deposit modal client-side validation
          var depositForm = document.getElementById("deposit-form");
          depositForm.addEventListener("submit", function(e) {
            if(depositForm.checkValidity() === false || $('#deposit-amount').val() <= 0.00){
              e.preventDefault();
              e.stopPropagation();
            }
            depositForm.classList.add('was-validated');
          });

          // Reset form on cancel event
          var depositCancel = document.getElementsByClassName("deposit-cancel");
          for (var i = 0; i < depositCancel.length; i++) {
            depositCancel[i].addEventListener('click', function () {
              depositForm.reset();
              depositForm.classList.remove('was-validated');
            });
          }
>>>>>>> 19a13a7e

          // Send payment modal client-side validation
          var paymentForm = document.getElementById("payment-form");
          paymentForm.addEventListener("submit", function(e) {
            // Check if account number is required
            document.getElementById("other_account_num").required = (document.getElementById('payment-accounts').value == 'other');

            if(paymentForm.checkValidity() === false || $('#payment-amount').val() <= 0.00){
              e.preventDefault();
              e.stopPropagation();
            }
            paymentForm.classList.add('was-validated');
          });

          // Reset form on cancel event
          var paymentCancel = document.getElementsByClassName("payment-cancel");
          for (var i = 0; i < paymentCancel.length; i++) {
            paymentCancel[i].addEventListener('click', function () {
              paymentForm.reset();
              paymentForm.classList.remove('was-validated');
              document.getElementById("otherAccountInputs").classList.add('hidden');
            });
          }

          // Handle new account option in Send Payment modal
          document.getElementById("payment-accounts").addEventListener("change", function(e) {
            if(e.target.value == 'other'){
              document.getElementById("otherAccountInputs").classList.remove('hidden');
            }
            else document.getElementById("otherAccountInputs").classList.add('hidden');
          });
        });
      </script>
    </body> 
</html><|MERGE_RESOLUTION|>--- conflicted
+++ resolved
@@ -135,113 +135,12 @@
                       </div>
                     </div>
                   </div>
-<<<<<<< HEAD
-               </div>
-            </section>
-         </main>
-      </div>
-    <!-- Deposit Modal -->
-    <dialog class="mdl-dialog deposit-modal-dialog">
-
-    <h4 class="mdl-dialog__title">Deposit Funds</h4>
-    <div class="mdl-dialog__content">
-        <form id=deposit-form method="POST" action="/deposit">
-         <div class="mdl-textfield mdl-js-textfield mdl-textfield--floating-label">
-            <select class="mdl-textfield__input" id="accounts" name="account" onchange='RefreshModals();'>
-               {% for account in deposit_contacts %}
-               <option value='{"account_num": "{{ account.account_num }}", "routing_num": "{{ account.routing_num }}" }'>
-                    {{ account.label }} - {{ account.account_num }} - {{ account.routing_num }}
-               </option>
-               {% endfor %}
-               <option disabled>──────────</option>
-               <option value="add">New external account</option>
-            </select>
-            <label class="mdl-textfield__label" for="accounts">🏦 External Account</label>
-          </div>
-
-          <div class="mdl-textfield mdl-js-textfield  mdl-textfield--floating-label" id="deposit_account_div" style='display:none;'>
-            <input class="mdl-textfield__input" type="number" step='1' id="deposit_account_num" name="deposit_account_num" min=1000000000 max=9999999999>
-            <label class="mdl-textfield__label" for="deposit_account_num">Account #</label>
-          </div>
-
-          <div class="mdl-textfield mdl-js-textfield  mdl-textfield--floating-label" id="deposit_routing_div"  style='display:none;'>
-            <input class="mdl-textfield__input" type="number" step='1' id="deposit_routing_num" name="deposit_routing_num" min=100000000 max=999999999>
-            <label class="mdl-textfield__label" for="deposit_routing_num">Routing #</label>
-          </div>
-
-          <div class="mdl-textfield mdl-js-textfield  mdl-textfield--floating-label" id="deposit_label_div" style='display:none;'>
-            <input class="mdl-textfield__input" id="deposit_label" name="deposit_label">
-            <label class="mdl-textfield__label" for="deposit_label">Account Name (Optional)</label>
-=======
                 </div>
               </div>
             </div>
->>>>>>> 19a13a7e
-          </div>
-        </div>
-
-<<<<<<< HEAD
-          <div class="mdl-textfield mdl-js-textfield  mdl-textfield--floating-label">
-            <input class="mdl-textfield__input" type="number" step='0.01' id="payment-amount" name="amount" min=0.01>
-            <label class="mdl-textfield__label" for="payment-amount">💲 Deposit Amount</label>
-          </div>
-        </form>
-    </div>
-    <div class="mdl-dialog__actions">
-      <button type="button" class="mdl-button deposit mdl-js-button mdl-button--raised mdl-js-ripple-effect mdl-color--accent mdl-color-text--accent-contrast">Deposit</button>
-      <button type="button" class="mdl-button close">Cancel</button>
-    </div>
-    </dialog>
-    <script>
-        var depositDialog = document.querySelector('.deposit-modal-dialog');
-        var notification = document.querySelector('.mdl-js-snackbar');
-        var depositButton = document.querySelector('.deposit-modal-btn');
-        var depositForm = document.getElementById("deposit-form");
-        if (! depositDialog.showModal) {
-          dialogPolyfill.registerDialog(depositDialog);
-        }
-        depositButton.addEventListener('click', function() {
-          RefreshModals();
-          depositDialog.showModal();
-        });
-        depositDialog.querySelector('.close').addEventListener('click', function() {
-          depositDialog.close();
-        });
-        depositDialog.querySelector('.deposit').addEventListener('click', function() {
-          if (depositForm.amount.value=="" || depositForm.amount.value <= 0) {
-            notification.MaterialSnackbar.showSnackbar({ message: 'Error: Invalid Amount'});
-          } else if (depositForm.account.value == "add" && (depositForm.deposit_account_num.value == "" || 
-                                                            depositForm.deposit_account_num.value < 1000000000 || 
-                                                            depositForm.deposit_account_num.value > 9999999999 )){
-            notification.MaterialSnackbar.showSnackbar({ message: 'Error: Invalid Account Number'});
-          } else if (depositForm.account.value == "add" && (depositForm.deposit_routing_num.value == "" || 
-                                                            depositForm.deposit_routing_num.value < 100000000 || 
-                                                            depositForm.deposit_routing_num.value > 999999999 )){
-            notification.MaterialSnackbar.showSnackbar({ message: 'Error: Invalid Routing Number'});
-          } else {
-              depositForm.submit();
-          }
-          depositDialog.close();
-        });
-   </script>
-    <!-- Payment Modal -->
-    <dialog class="mdl-dialog payment-modal-dialog">
-
-    <h4 class="mdl-dialog__title">Send Payment</h4>
-    <div class="mdl-dialog__content">
-        <form id=payment-form method="POST" action="/payment">
-         <div class="mdl-textfield mdl-js-textfield mdl-textfield--floating-label">
-            <select class="mdl-textfield__input" id="account_num" name="account_num" onchange='RefreshModals();'>
-               {% for account in contacts %}
-                  {% if not account.deposit %}
-                    <option value="{{ account.account_num }}">{{ account.label }} - {{ account.account_num }}</option>
-                  {% endif %}
-               {% endfor %}
-               <option disabled>──────────</option>
-               <option value="add">New recipient</option>
-            </select>
-            <label class="mdl-textfield__label" for="recipients">🏦 Recipient</label>
-=======
+          </div>
+        </div>
+
         <!-- Transaction History Table -->
         <div class="row col-lg-10 offset-lg-1 mb-4">
           <div class="col-lg-12">
@@ -327,23 +226,40 @@
                 <div class="modal-body">
                     <div class="row">
                       <div class="col-md-10 offset-md-1 mb-4">
-                        <label class="text-uppercase text-muted secondary-text mb-3" for="accounts">Select Account</label>
+                        <label class="text-uppercase text-muted secondary-text mb-3" for="accounts">External Account</label>
                         <select class="custom-select d-block w-100" id="accounts" name="account">
-                          {% for account in external_accounts %}
+                          {% for account in deposit_contacts %}
                             <option value='{"account_num": "{{ account.account_number }}", "routing_num": "{{ account.routing_number }}" }'>
-                              {{ account.label }} - {{ account.account_number }} - {{ account.routing_number }}
+                              {{ account.label }} - {{ account.account_num }} - {{ account.routing_num }}
                             </option>
                           {% endfor %}
-                          <option disabled value="add">Add new account</option>
+                          <option disabled>──────────</option>
+                          <option value="add">New External Account</option>
                         </select>
                       </div>
+
+                      <div class="mdl-textfield mdl-js-textfield  mdl-textfield--floating-label" id="deposit_account_div" style='display:none;'>
+                        <input class="mdl-textfield__input" type="number" step='1' id="deposit_account_num" name="deposit_account_num" min=1000000000 max=9999999999>
+                        <label class="mdl-textfield__label" for="deposit_account_num">Account #</label>
+                      </div>
+
+                      <div class="mdl-textfield mdl-js-textfield  mdl-textfield--floating-label" id="deposit_routing_div"  style='display:none;'>
+                        <input class="mdl-textfield__input" type="number" step='1' id="deposit_routing_num" name="deposit_routing_num" min=100000000 max=999999999>
+                        <label class="mdl-textfield__label" for="deposit_routing_num">Routing #</label>
+                      </div>
+
+                      <div class="mdl-textfield mdl-js-textfield  mdl-textfield--floating-label" id="deposit_label_div" style='display:none;'>
+                        <input class="mdl-textfield__input" id="deposit_label" name="deposit_label">
+                        <label class="mdl-textfield__label" for="deposit_label">Account Name (Optional)</label>
+                      </div>
+
                       <div class="col-md-10 offset-md-1">
                         <label class="text-uppercase text-muted secondary-text mb-1" for="deposit-amount">Deposit Amount</label>
                         <div class="input-group mb-3">
                           <div class="input-group-prepend">
                             <span class="input-group-text"><i class="amount-font deposit-input fas fa-dollar-sign" aria-hidden="true"></i></span>
                           </div>
-                          <input class="form-control amount-font" type="number" step='0.01' id="deposit-amount" name="amount" placeholder=0.00 min=0 aria-label="Amount (to the nearest dollar)" required>
+                          <input class="form-control amount-font" type="number" step='0.01' id="deposit-amount" name="amount" placeholder=0.00 min=0.01 aria-label="Amount (to the nearest dollar)" required>
                           <div class="invalid-feedback">
                             Please enter a valid amount.
                           </div>
@@ -357,102 +273,9 @@
                 </div>
               </form>
             </div>
->>>>>>> 19a13a7e
-          </div>
-        </div>
-
-<<<<<<< HEAD
-          <div class="mdl-textfield mdl-js-textfield  mdl-textfield--floating-label" id="contact_account_div" style='display:none;'>
-            <input class="mdl-textfield__input" type="number" step='1' id="contact_account_num" name="contact_account_num" min=1000000000 max=9999999999>
-            <label class="mdl-textfield__label" for="contact_account_num">Account #</label>
-          </div>
-
-          <div class="mdl-textfield mdl-js-textfield  mdl-textfield--floating-label" id="contact_label_div" style='display:none;'>
-            <input class="mdl-textfield__input" id="contact_label" name="contact_label">
-            <label class="mdl-textfield__label" for="contact_label">Contact Name (Optional)</label>
-          </div>
-
-          <div class="mdl-textfield mdl-js-textfield  mdl-textfield--floating-label">
-            <input class="mdl-textfield__input" type="number" step='0.01' id="amount" name="amount" min=0.01>
-            <label class="mdl-textfield__label" for="amount">💲 Transaction Amount</label>
-          </div>
-        </form>
-    </div>
-    <div class="mdl-dialog__actions">
-      <button type="button" class="mdl-button send-payment mdl-js-button mdl-button--raised mdl-js-ripple-effect mdl-color--accent mdl-color-text--accent-contrast">Send</button>
-      <button type="button" class="mdl-button close">Cancel</button>
-    </div>
-    </dialog>
-    <script>
-        var paymentDialog = document.querySelector('.payment-modal-dialog');
-        var notification = document.querySelector('.mdl-js-snackbar');
-        var paymentButton = document.querySelector('.payment-modal-btn');
-        var paymentForm = document.getElementById("payment-form");
-        if (! paymentDialog.showModal) {
-          dialogPolyfill.registerDialog(paymentDialog);
-        }
-        paymentButton.addEventListener('click', function() {
-          RefreshModals();
-          paymentDialog.showModal();
-        });
-        paymentDialog.querySelector('.close').addEventListener('click', function() {
-          paymentDialog.close();
-        });
-        paymentDialog.querySelector('.send-payment').addEventListener('click', function() {
-          if (paymentForm.amount.value=="" || paymentForm.amount.value <= 0) {
-              notification.MaterialSnackbar.showSnackbar({ message: 'Error: Invalid Amount'});
-          } else if (paymentForm.account_num.value == "add" && (paymentForm.contact_account_num.value == "" || 
-                                                                paymentForm.contact_account_num.value < 1000000000 || 
-                                                                paymentForm.contact_account_num.value > 9999999999 )){
-            notification.MaterialSnackbar.showSnackbar({ message: 'Error: Invalid Account Number'});
-          } else {
-            paymentForm.submit();
-          }
-          paymentDialog.close();
-        });
-    function RefreshModals(){
-      var deposit_modal = document.getElementById('accounts');
-      var contact_modal = document.getElementById('account_num');
-      
-      var contact_num = document.getElementById('contact_account_div');
-      var contact_label = document.getElementById('contact_label_div');
-      var deposit_num = document.getElementById('deposit_account_div');
-      var deposit_routing = document.getElementById('deposit_routing_div');
-      var deposit_label = document.getElementById('deposit_label_div');
-
-      if(contact_modal.value=='add') {
-        contact_num.style.display='block';
-        contact_label.style.display='block';
-      } else {
-        contact_num.style.display='none';
-        contact_label.style.display='none';
-      }
-      if(deposit_modal.value=='add') {
-        deposit_num.style.display='block';
-        deposit_label.style.display='block';
-        deposit_routing.style.display='block';
-      } else {
-        deposit_num.style.display='none';
-        deposit_label.style.display='none';
-        deposit_routing.style.display='none';
-      }
-    }
-   </script>
-   </body>
-
-<!--toast message on load-->
-{% if message != None %}
-    <script>
-        r(function(){
-            var notification = document.querySelector('.mdl-js-snackbar');
-            notification.MaterialSnackbar.showSnackbar(
-              {
-                  message: '{{ message }}'
-              }
-            );
-        window.history.pushState({}, document.title, "/");
-        });
-=======
+          </div>
+        </div>
+
         <!-- Send Modal -->
         <div class="modal fade" id="sendPayment" tabindex="-1" role="dialog" aria-hidden="true">
           <div class="modal-dialog modal-dialog-centered" role="document">
@@ -469,11 +292,13 @@
                     <div class="col-md-10 offset-md-1 mb-4">
                       <label class="text-uppercase secondary-text text-muted mb-3" for="payment-accounts">Recipient</label>
                       <select class="custom-select d-block w-100 mb-3" id="payment-accounts" name="account_num">
-                        {% for account in favorite_accounts %}
-                          <option value="{{ account.account_number }}">{{ account.label }} - {{ account.account_number }}</option>
+                        {% for account in contacts %}
+                            {% if not account.can_deposit %}
+                                <option value="{{ account.account_num }}">{{ account.label }} - {{ account.account_num }}</option>
+                            {% endif %}
                         {% endfor %}
                         <option disabled>──────────</option>
-                        <option value="other">New Recipient</option>
+                        <option value="add">New Recipient</option>
                       </select>
                       <div id="otherAccountInputs" class="hidden input-group mb-3">
                         <div class="input-group-prepend">
@@ -491,7 +316,7 @@
                         <div class="input-group-prepend">
                           <span class="input-group-text"><i class="amount-font deposit-input fas fa-dollar-sign" aria-hidden="true"></i></span>
                         </div>
-                        <input class="form-control amount-font" type="number" step='0.01' id="payment-amount" name="amount" placeholder=0.00 min=0 aria-label="Amount (to the nearest dollar)" required>
+                        <input class="form-control amount-font" type="number" step='0.01' id="payment-amount" name="amount" placeholder=0.00 min=0.01 aria-label="Amount (to the nearest dollar)" required>
                         <div class="invalid-feedback">
                           Please enter a valid amount.
                         </div>
@@ -547,13 +372,12 @@
               depositForm.classList.remove('was-validated');
             });
           }
->>>>>>> 19a13a7e
 
           // Send payment modal client-side validation
           var paymentForm = document.getElementById("payment-form");
           paymentForm.addEventListener("submit", function(e) {
             // Check if account number is required
-            document.getElementById("other_account_num").required = (document.getElementById('payment-accounts').value == 'other');
+            document.getElementById("other_account_num").required = (document.getElementById('payment-accounts').value == 'add');
 
             if(paymentForm.checkValidity() === false || $('#payment-amount').val() <= 0.00){
               e.preventDefault();
@@ -574,7 +398,7 @@
 
           // Handle new account option in Send Payment modal
           document.getElementById("payment-accounts").addEventListener("change", function(e) {
-            if(e.target.value == 'other'){
+            if(e.target.value == 'add'){
               document.getElementById("otherAccountInputs").classList.remove('hidden');
             }
             else document.getElementById("otherAccountInputs").classList.add('hidden');
