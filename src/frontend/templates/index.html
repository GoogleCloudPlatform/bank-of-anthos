--- conflicted
+++ resolved
@@ -22,11 +22,7 @@
       <title>Bank of Anthos</title>
       <link href="https://fonts.googleapis.com/css2?family=Open+Sans&display=swap" rel="stylesheet">
       <link rel="stylesheet" href="https://unpkg.com/bootstrap-material-design@4.1.1/dist/css/bootstrap-material-design.min.css" integrity="sha384-wXznGJNEXNG1NFsbm0ugrLFMQPWswR3lds2VeinahP8N0zJw9VWSopbjv2x7WCvX" crossorigin="anonymous">
-<<<<<<< HEAD
-      <link rel="stylesheet" href="https://use.fontawesome.com/releases/v5.2.0/css/all.css" integrity="sha384-hWVjflwFxL6sNzntih27bfxkr27PmbbK/iSvJ+a4+0owXq79v+lsFkW54bOGbiDQ" crossorigin="anonymous">
-=======
       <link href="https://fonts.googleapis.com/icon?family=Material+Icons" rel="stylesheet">
->>>>>>> a791c00f
       <link rel="stylesheet" href="static/styles/demo.css">
    </head>
     <body>
@@ -38,11 +34,7 @@
               Bank of Anthos
             </a>
             <button type="button" data-toggle="collapse" data-target="#navbarNav" aria-controls="navbarResponsive" aria-expanded="false" aria-label="Toggle navigation" class="navbar-toggler navbar-toggler-right">
-<<<<<<< HEAD
-              <i class="menu-icon fa fa-bars"></i>
-=======
               <span class="material-icons">menu</span>
->>>>>>> a791c00f
             </button>
             <div class="justify-content-end collapse navbar-collapse" id="navbarNav">
               <ul class="navbar-nav">
@@ -54,48 +46,11 @@
                   </a>
                   <div class="dropdown-menu" aria-labelledby="accountDropdown">
                     <form id="logout-form" method="POST" action="/logout">
-<<<<<<< HEAD
                       <a class="dropdown-item" onclick="document.getElementById('logout-form').submit();">Sign out<i class="fa-icon-spacer fas fa-sign-out-alt"></i></a>
-=======
-                      <a class="dropdown-item" onclick="document.getElementById('logout-form').submit();">Sign out<span class="fa-icon-spacer material-icons">exit_to_app</span></a>
->>>>>>> a791c00f
                     </form>
                   </div>
                 </li>
               </ul>
-<<<<<<< HEAD
-            </div>
-          </div>
-        </nav>
-      </header>
-
-      <!-- Main Content -->
-      <main class="container">
-        <!-- Header -->
-        <div class="row d-flex align-items-end header header-body">
-          <!-- Alert on load -->
-          {% if message != None %}
-          <div class="col-md-8 offset-md-2">
-            <div class="alert alert-info alert-dismissible fade show" role="alert">
-              <i class="mr-2 fas fa-exclamation-circle"></i> {{ message }}
-              <button type="button" class="close" data-dismiss="alert" aria-label="Close">
-                <span aria-hidden="true">×</span>
-              </button>
-            </div>
-          </div>
-          {% endif %}
-          <div class="col-md-8">        
-            <small class="text-uppercase text-muted secondary-text">Overview</small>
-            <h2 class="header-title">Checking Account</h2>
-          </div>
-          <div class="col-md-4">
-            <div class="account-info float-right">
-              <p><i class="account-fa fas fa-info-circle" aria-hidden="true"></i><span class="account-num-text">Account Number:</span><span class="account-number">{{ account_id }}</span></p>
-            </div>
-          </div>
-        </div>
-
-=======
             </div>
           </div>
         </nav>
@@ -127,7 +82,6 @@
           </div>
         </div>
 
->>>>>>> a791c00f
         <!-- Cards -->
         <div class="row col-lg-12 align-items-center">
           <div class="col-lg-4">
@@ -142,13 +96,8 @@
                         {{ format_currency(balance) }}
                       </span>
                     </div>
-<<<<<<< HEAD
-                    <div class="card-icon col-auto">
-                      <i class="fas fa-wallet"></i>
-=======
                     <div class="col-auto">
                       <span class="material-icons card-icon">account_balance_wallet</span>
->>>>>>> a791c00f
                     </div>
                   </div>
                 </div>
@@ -166,11 +115,7 @@
                         </span>
                       </div>
                       <div class="button-icon col-auto">
-<<<<<<< HEAD
-                        <i class="fas fa-download" aria-hidden="true"></i>
-=======
                         <span class="material-icons">get_app</span>
->>>>>>> a791c00f
                       </div>
                     </div>
                   </div>
@@ -186,11 +131,7 @@
                         </span>
                       </div>
                       <div class="button-icon col-auto">
-<<<<<<< HEAD
-                        <i class="fas fa-share" aria-hidden="true"></i>
-=======
                         <span class="material-icons">forward</span>
->>>>>>> a791c00f
                       </div>
                     </div>
                   </div>
@@ -285,7 +226,6 @@
                 <div class="modal-body">
                     <div class="row">
                       <div class="col-md-10 offset-md-1 mb-4">
-<<<<<<< HEAD
                         <label class="text-uppercase text-muted secondary-text mb-3" for="accounts">External Account</label>
                         <select class="custom-select d-block w-100" id="accounts" name="account">
                           {% for account in contacts %}
@@ -300,11 +240,11 @@
                         </select>
                         <div id="otherDepositInputs" class="hidden">
                           <div id="alertBanner" class="alert alert-danger mb-4" role="alert">
-                            <i class="mr-2 fas fa-exclamation-circle"></i>Warning: this website is a simulation. Please don't include real personal information
+                            <span class="alert-icon mr-2 material-icons">error</span>Warning: this website is a simulation. Please don't include real personal information
                           </div>
                           <div class="input-group mb-3">
                             <div class="input-group-prepend">
-                              <span class="input-group-text"><i class="deposit-input fa fa-hashtag" aria-hidden="true"></i></span>
+                              <span class="input-group-text"><strong class="deposit-input">#</strong></span>
                             </div>
                             <input class="form-control" type="number" step='1' id="external_account_num" name="external_account_num" min=1000000000 max=9999999999  placeholder="Account Number"/>
                             <div class="invalid-feedback">
@@ -313,7 +253,7 @@
                           </div>
                           <div class="input-group mb-3">
                             <div class="input-group-prepend">
-                              <span class="input-group-text"><i class="deposit-input fa fa-university" aria-hidden="true"></i></span>
+                              <span class="input-group-text"><span class="amount-font material-icons">account_balance</span></span>
                             </div>
                             <input class="form-control" type="number" step='1' id="external_routing_num" name="external_routing_num" min=100000000 max=999999999  placeholder="Routing Number"/>
                             <div class="invalid-feedback">
@@ -322,36 +262,19 @@
                           </div>
                           <div class="input-group mb-3">
                             <div class="input-group-prepend">
-                              <span class="input-group-text"><i class="deposit-input fa fa-tag" aria-hidden="true"></i></span>
+                              <span class="input-group-text"><span class="amount-font material-icons">label</span></span>
                             </div>
                             <input class="form-control"  type="text" id="external_label" name="external_label" placeholder="Account Label (Optional)"/>
                           </div>
                         </div>
-=======
-                        <label class="text-uppercase text-muted secondary-text mb-3" for="accounts">Select Account</label>
-                        <select class="custom-select d-block w-100" id="accounts" name="account">
-                          {% for account in external_accounts %}
-                            <option value='{"account_num": "{{ account.account_number }}", "routing_num": "{{ account.routing_number }}" }'>
-                              {{ account.label }} - {{ account.account_number }} - {{ account.routing_number }}
-                            </option>
-                          {% endfor %}
-                          <option disabled value="add">Add new account</option>
-                        </select>
->>>>>>> a791c00f
                       </div>
                       <div class="col-md-10 offset-md-1">
                         <label class="text-uppercase text-muted secondary-text mb-1" for="deposit-amount">Deposit Amount</label>
                         <div class="input-group mb-3">
                           <div class="input-group-prepend">
-<<<<<<< HEAD
-                            <span class="input-group-text"><i class="amount-font deposit-input fas fa-dollar-sign" aria-hidden="true"></i></span>
+                            <span class="input-group-text"><span class="amount-font material-icons">attach_money</span></span>
                           </div>
                           <input class="form-control amount-font" type="number" step='0.01' id="deposit-amount" name="amount" placeholder=0.00 min=0.01 aria-label="Amount (to the nearest dollar)" required>
-=======
-                            <span class="input-group-text"><span class="amount-font material-icons">attach_money</span></span>
-                          </div>
-                          <input class="form-control amount-font" type="number" step='0.01' id="deposit-amount" name="amount" placeholder=0.00 min=0 aria-label="Amount (to the nearest dollar)" required>
->>>>>>> a791c00f
                           <div class="invalid-feedback">
                             Please enter a valid amount.
                           </div>
@@ -384,7 +307,6 @@
                     <div class="col-md-10 offset-md-1 mb-4">
                       <label class="text-uppercase secondary-text text-muted mb-3" for="payment-accounts">Recipient</label>
                       <select class="custom-select d-block w-100 mb-3" id="payment-accounts" name="account_num">
-<<<<<<< HEAD
                         {% for account in contacts %}
                             {% if not account.is_external %}
                                 <option value="{{ account.account_num }}">{{ account.label }} - {{ account.account_num }}</option>
@@ -396,7 +318,7 @@
                       <div id="otherAccountInputs" class="hidden">
                         <div class="input-group mb-3">
                           <div class="input-group-prepend">
-                            <span class="input-group-text"><i class="deposit-input fa fa-hashtag" aria-hidden="true"></i></span>
+                            <span class="input-group-text"><strong class="deposit-input">#</strong></span>
                           </div>
                           <input class="form-control" type="number" step='1' id="contact_account_num" name="contact_account_num" min=1000000000 max=9999999999  placeholder="Account Number"/>
                           <div class="invalid-feedback">
@@ -405,27 +327,9 @@
                         </div>
                         <div class="input-group mb-3">
                           <div class="input-group-prepend">
-                            <span class="input-group-text"><i class="deposit-input fa fa-tag" aria-hidden="true"></i></span>
+                            <span class="input-group-text"><span class="amount-font material-icons">label</span></span>
                           </div>
                           <input class="form-control"  type="text" id="contact_label" name="contact_label" placeholder="Contact Label (Optional)"/>
-                          <div class="invalid-feedback">
-                            Please enter a valid account number.
-                          </div>
-=======
-                        {% for account in favorite_accounts %}
-                          <option value="{{ account.account_number }}">{{ account.label }} - {{ account.account_number }}</option>
-                        {% endfor %}
-                        <option disabled>──────────</option>
-                        <option value="other">New Recipient</option>
-                      </select>
-                      <div id="otherAccountInputs" class="hidden input-group mb-3">
-                        <div class="input-group-prepend">
-                          <span class="input-group-text"><strong class="deposit-input">#</strong></span>
-                        </div>
-                        <input class="form-control" type="number" step='1' id="other_account_num" name="other_account_num" min=1000000000 max=9999999999  placeholder="Account Number"/>
-                        <div class="invalid-feedback">
-                          Please enter a valid account number.
->>>>>>> a791c00f
                         </div>
                       </div>
                     </div>
@@ -433,18 +337,12 @@
                       <label class="text-uppercase secondary-text text-muted mb-1" for="payment-amount">Transaction Amount</label>
                       <div class="input-group mb-3">
                         <div class="input-group-prepend">
-<<<<<<< HEAD
-                          <span class="input-group-text"><i class="amount-font deposit-input fas fa-dollar-sign" aria-hidden="true"></i></span>
+                          <span class="input-group-text"><span class="amount-font deposit-input material-icons">attach_money</span></span>
                         </div>
                         <input class="form-control amount-font" type="number" step='0.01' id="payment-amount" name="amount" placeholder=0.00 min=0.01 aria-label="Amount (to the nearest dollar)" required>
-=======
-                          <span class="input-group-text"><span class="amount-font deposit-input material-icons">attach_money</span></span>
-                        </div>
-                        <input class="form-control amount-font" type="number" step='0.01' id="payment-amount" name="amount" placeholder=0.00 min=0 aria-label="Amount (to the nearest dollar)" required>
                         <div class="invalid-feedback">
                           Please enter a valid amount.
                         </div>
->>>>>>> a791c00f
                       </div>
                     </div>
                   </div>
@@ -495,10 +393,7 @@
             depositCancel[i].addEventListener('click', function () {
               depositForm.reset();
               depositForm.classList.remove('was-validated');
-<<<<<<< HEAD
               RefreshModals();
-=======
->>>>>>> a791c00f
             });
           }
 
@@ -506,11 +401,7 @@
           var paymentForm = document.getElementById("payment-form");
           paymentForm.addEventListener("submit", function(e) {
             // Check if account number is required
-<<<<<<< HEAD
             document.getElementById("other_account_num").required = (document.getElementById('payment-accounts').value == 'add');
-=======
-            document.getElementById("other_account_num").required = (document.getElementById('payment-accounts').value == 'other');
->>>>>>> a791c00f
 
             if(paymentForm.checkValidity() === false || $('#payment-amount').val() <= 0.00){
               e.preventDefault();
@@ -525,17 +416,12 @@
             paymentCancel[i].addEventListener('click', function () {
               paymentForm.reset();
               paymentForm.classList.remove('was-validated');
-<<<<<<< HEAD
               RefreshModals();
-=======
-              document.getElementById("otherAccountInputs").classList.add('hidden');
->>>>>>> a791c00f
             });
           }
 
           // Handle new account option in Send Payment modal
           document.getElementById("payment-accounts").addEventListener("change", function(e) {
-<<<<<<< HEAD
             RefreshModals();
           });
 
@@ -560,13 +446,6 @@
               }
           }
           RefreshModals();
-=======
-            if(e.target.value == 'other'){
-              document.getElementById("otherAccountInputs").classList.remove('hidden');
-            }
-            else document.getElementById("otherAccountInputs").classList.add('hidden');
-          });
->>>>>>> a791c00f
         });
       </script>
     </body> 
