--- conflicted
+++ resolved
@@ -347,11 +347,7 @@
                         <div class="input-group-prepend mr-2">
                           <span class="input-group-text"><span class="amount-font material-icons">attach_money</span></span>
                         </div>
-<<<<<<< HEAD
-                        <input class="form-control amount-font" type="number" autocomplete="off" step="0.01" id="payment-amount" name="amount" placeholder="0.00" min="0.01" max="{{ [balance / 100 if balance else 0, 500000]|min }}" required>
-=======
                         <input class="form-control amount-font" type="number" autocomplete="off" step="0.01" id="payment-amount" name="amount" placeholder="0.00" min="0.01" max="{{ balance / 100 if balance is not none }}" required>
->>>>>>> 444c5789
                         <div class="invalid-feedback">
                           Please enter a valid amount.
                         </div>
