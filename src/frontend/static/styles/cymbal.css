--- conflicted
+++ resolved
@@ -15,28 +15,6 @@
  */
 
  html, body {
-<<<<<<< HEAD
-  font-family: 'DM Sans', sans-serif !important;
-  font-size: 1.1rem;
-  margin: 0;
-  padding: 0;
-  background-color: #ffffff !important;
-}
-p {
-  margin-bottom: 0rem !important;
-}
-small {
-  font-size: 0.9rem;
-}
-.pop-up-label {
-  font-size: 24px;
-  font-weight: 500;
-  color: #343434;
-}
-label {
-  font-size: 0.9rem;
-}
-=======
     font-family: 'Roboto', sans-serif !important;
     font-size: 1.1rem;
     margin: 0;
@@ -57,117 +35,46 @@
   label {
     font-size: 0.9rem;
   }
->>>>>>> 90ab51ec
 
 /* MATERIAL ICONS */
-.material-icons {
-  color: #008A20;
-  vertical-align:middle !important;
-}
-.button-icon {
-  font-size: 24px;
-  color: #008A20;
-}
-.money-icon {
-  font-size: 24px;
-  color: #008A20;
-}
-.modal-icon {
-  font-size: 18px !important;
-  margin-right: 8px;
-  width: 18px;
-  color: #008A20;
-}
-.arrow-back {
-  font-size: 15px;
-  color: #008A20;
-}
-#deposit-icon {
-  color: white !important;
-  vertical-align:middle !important;
-}
-#payment-icon {
-  color: white !important;
-  vertical-align:middle !important;
-}
+  .material-icons {
+    color: #008A20;
+    vertical-align:middle !important;
+  }
+  .button-icon {
+    font-size: 24px;
+    color: #008A20;
+  }
+  .money-icon {
+    font-size: 24px;
+    color: #008A20;
+  }
+  .modal-icon {
+    font-size: 18px !important;
+    margin-right: 8px;
+    width: 18px;
+    color: #008A20;
+  }
+  .arrow-back {
+    font-size: 15px;
+    color: #008A20;
+  }
+  #deposit-icon {
+    color: white !important;
+    vertical-align:middle !important;
+  }
+  #payment-icon {
+    color: white !important;
+    vertical-align:middle !important;
+  }
 
 
 
 /* TOP NAVIGATION  */
-.header {
-  margin-bottom: 2rem;
-}
-
-<<<<<<< HEAD
-.header-title, .card-header-title {
-  font-weight: 500;
-  font-family: DM Sans;
-  font-style: normal;
-  font-weight: normal;
-  color: #343434;
-}
-.logo-container {
-}
-#cymbal-logo {
-  max-width: 80%;
-  max-height: 80%;
-  vertical-align: middle;
-  /* margin: auto;
-  display: block;
-  object-fit: contain; */
-}
-.navbar-top {
-  background-color: white;
-  min-height: 80px;
-  color: white;
-  position: relative;
-}
-.nav-item {
-  font-size: 24px !important;
-  margin: auto;
-  margin-left: 20px;
-}
-.nav-link {
-  color: #343434;
-  text-transform: none !important;
-  font-size: 1rem !important;
-}
-.navbar-brand {
-  font-family: DM Sans;
-  font-style: normal;
-  font-weight: 700;
-  font-size: 1.5rem !important;
-  letter-spacing: -0.04em !important;
-  color: #000000 !important;
-}
-.nav-link i {
-  font-size: 20px;
-}
-.nav-link:hover {
-  color: #343434;
-  transition: all 0.2s ease-in;
-}
-#account-user-name {
-  font-family: DM Sans;
-  font-style: normal;
-  font-weight: 500;
-  font-size: 1.1rem;
-  color: #000101;
-}
-.account-user-avatar {
-  margin-right: 5px;
-}
-#logout-form a:hover {
-  cursor: pointer;
-}
-.fa-icon-spacer {
-  margin-left: 8px;
-}
-.header-body {
-  padding-top: 1.5rem;
-  /* border-bottom: 1px solid black;  */
-}
-=======
+  .header {
+    margin-bottom: 2rem;
+  }
+
   .header-title, .card-header-title {
     font-weight: 500;
     color: #343434;
@@ -227,7 +134,6 @@
     padding-top: 1.5rem;
     /* border-bottom: 1px solid black;  */
   }
->>>>>>> 90ab51ec
 
 
 #popup {
@@ -542,7 +448,6 @@
     color: white !important;
   }
 
-<<<<<<< HEAD
   .error-icon {
     color: white !important;
   }
@@ -556,21 +461,9 @@
     margin-bottom: 0px;
     display: flex;
   }
-
-  .check-mark-container {
-    display: flex;
-    align-items: center;
-    margin-right: 5px;
-  }
-=======
-    .alert-message-container {
-      margin-bottom: 0px;
-      display: flex;
-    }
 
     .check-mark-container {
       display: flex;
       align-items: center;
       margin-right: 15px;
-    }
->>>>>>> 90ab51ec
+    }