/**
 * Copyright 2020 Google Inc. All Rights Reserved.
 *
 * Licensed under the Apache License, Version 2.0 (the "License");
 * you may not use this file except in compliance with the License.
 * You may obtain a copy of the License at
 *
 *      http://www.apache.org/licenses/LICENSE-2.0
 *
 * Unless required by applicable law or agreed to in writing, software
 * distributed under the License is distributed on an "AS IS" BASIS,
 * WITHOUT WARRANTIES OR CONDITIONS OF ANY KIND, either express or implied.
 * See the License for the specific language governing permissions and
 * limitations under the License.
 */

 html, body {
  font-family: 'Open Sans', sans-serif !important;
  margin: 0;
  padding: 0;
  background-color: #fafbfe !important;
}
.navbar-top {
  background-color: #313a46;
  min-height: 80px;
  color: #98a6ad;
  position: relative;
}
.nav-item {
  font-size: 24px !important;
  margin: auto;
  margin-left: 20px;
}
.nav-link {
  color: #98a6ad;
  text-transform: none !important;
  font-size: 1rem !important;
}
.navbar-brand {
  color: white !important;
  font-weight: 700;
}
.nav-link i {
  font-size: 20px;
}
.nav-link:hover {
  color: white;
  transition: all 0.2s ease-in;
}
#logout-form a:hover {
  cursor: pointer;
}
.menu-icon {
  color: #98a6ad;
}
.account-user-name {
  font-weight: 600;
}
.account-user-avatar {
  margin-right: 5px;
}
.header-body {
  padding-top: 1.5rem;
  border-bottom: 1px solid #e3ebf6;
}
.profile {
  height: 32px;
  width: 32px;
  border-radius: 50%;
}
.card {
  margin-bottom: 1.5rem;
  border-color: #edf2f9 !important;
  box-shadow: 0 0 10px 2px rgba(154,161,171,.15) !important;
}
.header {
  margin-bottom: 2rem;
}
.card-icon {
<<<<<<< HEAD
  font-size: 36px;
}
.button-icon {
  font-size: 24px;
}
.account-fa {
  font-size: 15px;
  margin-right: 10px;
  color: #313a46;
}
.account-num-text {
  font-weight: 600;
  font-size: 14px;
  margin-right: 8px;
}
.account-number {
  font-weight: 200;
  font-size: 14px;
}
.secondary-text {
  letter-spacing: .08em;
}
.table-sm td, .table-sm th {
  padding: 1.2rem !important;
}
.table td {
  vertical-align: middle !important;
  border-top: 1px solid #edf2f9 !important;
}
.card {
  border-radius: .25rem !important;
}
.card-table {
  margin-bottom: 0 !important;
}
.card-table tbody td:first-child, .card-table thead th:first-child {
  padding-left: 1.5rem!important;
}
=======
  font-size: 36px !important;
}
.button-icon {
  font-size: 24px;
}
.account-fa {
  vertical-align: bottom;
  font-size: 20px;
  margin-right: 5px;
  color: #313a46;
}
.account-num-text {
  font-weight: 600;
  font-size: 14px;
  margin-right: 8px;
}
.account-number {
  font-weight: 200;
  font-size: 14px;
}
.secondary-text {
  letter-spacing: .08em;
}
.table-sm td, .table-sm th {
  padding: 1.2rem !important;
}
.table td {
  vertical-align: middle !important;
  border-top: 1px solid #edf2f9 !important;
}
.card {
  border-radius: .25rem !important;
}
.card-table {
  margin-bottom: 0 !important;
}
.card-table tbody td:first-child, .card-table thead th:first-child {
  padding-left: 1.5rem!important;
}
>>>>>>> a791c00f
.card-table-header {
  padding: 1.5rem 1.5rem;
  margin-bottom: 0;
  background-color: transparent;
  border-bottom: 1px solid #edf2f9;
}
.header-title {
  font-weight: 700;
}
.modal-header {
  padding-bottom: 1rem !important;
  border-bottom: 1px solid #edf2f9 !important;
}
.modal-content .modal-body {
  padding: 20px 24px 0px;
}
.card-header-title {
  margin-bottom: 0;
  font-weight: 700;
}
.table thead th {
  background-color: #f9fbfd;
  text-transform: uppercase;
  font-size: .8125rem;
  font-weight: 600;
  letter-spacing: .08em;
  color: #95aac9;
  border-bottom-width: 1px;
}
.table [data-sort]::after {
  margin-left: .25rem;
}
.list tr:hover {
  background-color: #f9fbfd;
  transition: all 0.3s ease-in;
}
.transaction-amount {
  text-align: right !important;
  font-size: 22px;
}
.transaction-amount-debit {
  color: green;
}
.transaction-date {
  font-size: 18px;
}
.text-transaction-header {
  color: #95aac9 !important;
}
.date-month {
  margin-right: 5px;
}
p {
  margin-bottom: 0rem !important;
}
.card-button:hover {
  cursor: pointer;
  transition: all 0.3s ease-in-out;
  transform: translateY(-5px) scale(1.005) translateZ(0);
  background-color: #313a46;
  color: white;
}
.fa-icon-spacer {
  margin-left: 8px;
}
.deposit-input {
  margin-right: 8px;
}
.amount-font {
  font-size: 28px !important;
}
.amount-font::-webkit-input-placeholder {
  font-size: 28px !important;
}
.custom-select:focus {
  border-color: #009688;
  outline: 0;
  box-shadow: inset 0 1px 2px rgba(0,0,0,.075), 0 0 5px rgba(0, 110, 99, 0);
}
label {
  font-size: 0.8rem;
}
.sign-in button {
  font-size: 1rem;
}
.sign-in i {
  font-size: 1.125rem;
}
.sign-in input {
  font-size: 1.15rem;
}
.btn-sign-in {
  color: #fafbfe;
  background-color: #4caf50;
}
.btn-sign-in:focus:active, .btn-sign-in:focus, .btn-sign-in:hover {
  background-color: #218838;
  color: #fafbfe;
}
.btn-sign-in:focus {
  box-shadow: 0 0 0 0.2rem rgba(76,175,80,.5);
}
<<<<<<< HEAD
=======
.arrow-back {
  font-size: 15px;
  vertical-align: middle;
}
.alert-icon {
  font-size: 18px;
  vertical-align: middle;
}
>>>>>>> a791c00f
.btn-create-account {
  color: #fafbfe;
  background-color: #3688fc;
  font-size: 1rem;
}
.btn-create-account:focus:active, .btn-create-account:focus, .btn-create-account:hover {
  background-color: #1072fb;
  color: #fafbfe;
}
.btn-create-account:focus {
  box-shadow: 0 0 0 0.2rem rgba(84,154,252,.5);
}
.hidden {
  display: none;
}
.footer {
  border-top: 1px solid rgba(152,166,173,.2);
  bottom: 0;
  padding: 20px 24px 20px;
  right: 0;
  color: #98a6ad;
}<|MERGE_RESOLUTION|>--- conflicted
+++ resolved
@@ -77,46 +77,6 @@
   margin-bottom: 2rem;
 }
 .card-icon {
-<<<<<<< HEAD
-  font-size: 36px;
-}
-.button-icon {
-  font-size: 24px;
-}
-.account-fa {
-  font-size: 15px;
-  margin-right: 10px;
-  color: #313a46;
-}
-.account-num-text {
-  font-weight: 600;
-  font-size: 14px;
-  margin-right: 8px;
-}
-.account-number {
-  font-weight: 200;
-  font-size: 14px;
-}
-.secondary-text {
-  letter-spacing: .08em;
-}
-.table-sm td, .table-sm th {
-  padding: 1.2rem !important;
-}
-.table td {
-  vertical-align: middle !important;
-  border-top: 1px solid #edf2f9 !important;
-}
-.card {
-  border-radius: .25rem !important;
-}
-.card-table {
-  margin-bottom: 0 !important;
-}
-.card-table tbody td:first-child, .card-table thead th:first-child {
-  padding-left: 1.5rem!important;
-}
-=======
   font-size: 36px !important;
 }
 .button-icon {
@@ -156,7 +116,6 @@
 .card-table tbody td:first-child, .card-table thead th:first-child {
   padding-left: 1.5rem!important;
 }
->>>>>>> a791c00f
 .card-table-header {
   padding: 1.5rem 1.5rem;
   margin-bottom: 0;
@@ -259,8 +218,6 @@
 .btn-sign-in:focus {
   box-shadow: 0 0 0 0.2rem rgba(76,175,80,.5);
 }
-<<<<<<< HEAD
-=======
 .arrow-back {
   font-size: 15px;
   vertical-align: middle;
@@ -269,7 +226,6 @@
   font-size: 18px;
   vertical-align: middle;
 }
->>>>>>> a791c00f
 .btn-create-account {
   color: #fafbfe;
   background-color: #3688fc;
