# Copyright 2021 Google LLC
#
# Licensed under the Apache License, Version 2.0 (the "License");
# you may not use this file except in compliance with the License.
# You may obtain a copy of the License at
#
#      http://www.apache.org/licenses/LICENSE-2.0
#
# Unless required by applicable law or agreed to in writing, software
# distributed under the License is distributed on an "AS IS" BASIS,
# WITHOUT WARRANTIES OR CONDITIONS OF ANY KIND, either express or implied.
# See the License for the specific language governing permissions and
# limitations under the License.

# Use the official Python docker container, slim version, running Debian
<<<<<<< HEAD
FROM python:3.12.2-slim@sha256:36d57d7f9948fefe7b6092cfe8567da368033e71ba281b11bb9eeffce3d45bc6 AS base
=======
FROM python:3.12.6-slim@sha256:ad48727987b259854d52241fac3bc633574364867b8e20aec305e6e7f4028b26 as base
>>>>>>> 30a6e01c

FROM base AS builder

# Install all OS dependencies for fully functional requirements.txt install
RUN apt-get update --yes && \
    apt-get upgrade --yes && \
    apt-get install --yes --no-install-recommends \
    python3-dev \
    gcc && \
    apt-get clean && rm -rf /var/lib/apt/lists/*

# Install dependencies.
COPY requirements.txt .
RUN pip install --prefix="/install" -r requirements.txt
FROM base

# Set our working directory
WORKDIR /app

COPY --from=builder /install /usr/local

# show python logs as they occur
ENV PYTHONUNBUFFERED=0

# explicitly set a fallback log level in case no log level is defined by Kubernetes
ENV LOG_LEVEL=info

# Add application code.
COPY . .

<<<<<<< HEAD
# Bootstrap Splunk Python tracing
RUN splunk-py-trace-bootstrap
=======
# Ensure files are readable for non-root users
RUN find . -type f -name '*' -exec chmod a+r '{}' ';'
>>>>>>> 30a6e01c

# Start server using gunicorn

CMD splunk-py-trace gunicorn -b :$PORT --threads 4 --log-config logging.conf --log-level=$LOG_LEVEL "frontend:create_app()"<|MERGE_RESOLUTION|>--- conflicted
+++ resolved
@@ -13,11 +13,7 @@
 # limitations under the License.
 
 # Use the official Python docker container, slim version, running Debian
-<<<<<<< HEAD
-FROM python:3.12.2-slim@sha256:36d57d7f9948fefe7b6092cfe8567da368033e71ba281b11bb9eeffce3d45bc6 AS base
-=======
 FROM python:3.12.6-slim@sha256:ad48727987b259854d52241fac3bc633574364867b8e20aec305e6e7f4028b26 as base
->>>>>>> 30a6e01c
 
 FROM base AS builder
 
@@ -48,13 +44,8 @@
 # Add application code.
 COPY . .
 
-<<<<<<< HEAD
-# Bootstrap Splunk Python tracing
-RUN splunk-py-trace-bootstrap
-=======
 # Ensure files are readable for non-root users
 RUN find . -type f -name '*' -exec chmod a+r '{}' ';'
->>>>>>> 30a6e01c
 
 # Start server using gunicorn
 
