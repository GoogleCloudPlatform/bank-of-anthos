# Copyright 2020 Google LLC
#
# Licensed under the Apache License, Version 2.0 (the "License");
# you may not use this file except in compliance with the License.
# You may obtain a copy of the License at
#
#      http://www.apache.org/licenses/LICENSE-2.0
#
# Unless required by applicable law or agreed to in writing, software
# distributed under the License is distributed on an "AS IS" BASIS,
# WITHOUT WARRANTIES OR CONDITIONS OF ANY KIND, either express or implied.
# See the License for the specific language governing permissions and
# limitations under the License.

"""Web service for frontend
"""

import datetime
import json
import logging
import os
import socket
from decimal import Decimal

import requests
from requests.exceptions import HTTPError, RequestException
import jwt
from flask import Flask, abort, jsonify, make_response, redirect, \
    render_template, request, url_for

from opentelemetry import trace
from opentelemetry.sdk.trace.export import BatchExportSpanProcessor
from opentelemetry.sdk.trace import TracerProvider
from opentelemetry.propagators import set_global_textmap
from opentelemetry.exporter.cloud_trace import CloudTraceSpanExporter
from opentelemetry.tools.cloud_trace_propagator import CloudTraceFormatPropagator
from opentelemetry.instrumentation.flask import FlaskInstrumentor
from opentelemetry.instrumentation.requests import RequestsInstrumentor
from opentelemetry.instrumentation.jinja2 import Jinja2Instrumentor



# pylint: disable-msg=too-many-locals
def create_app():
    """Flask application factory to create instances
    of the Frontend Flask App
    """
    app = Flask(__name__)

    # Disabling unused-variable for lines with route decorated functions
    # as pylint thinks they are unused
    # pylint: disable=unused-variable
    @app.route('/version', methods=['GET'])
    def version():
        """
        Service version endpoint
        """
        return os.environ.get('VERSION'), 200

    @app.route('/ready', methods=['GET'])
    def readiness():
        """
        Readiness probe
        """
        return 'ok', 200

    @app.route('/whereami', methods=['GET'])
    def whereami():
        """
        Returns the cluster name + zone name where this Pod is running.

        """
<<<<<<< HEAD
        metadata_url = 'http://metadata.google.internal/computeMetadata/v1/'
        metadata_headers = {'Metadata-Flavor': 'Google'}
        # get GKE cluster name
        try:
            req = requests.get(metadata_url + 'instance/attributes/cluster-name',
                               headers=metadata_headers)
            if req.ok:
                cluster_name = str(req.text)
        except (RequestException, HTTPError) as err:
            app.logger.warning("Unable to capture GKE cluster name.")
        # get GCP zone
        try:
            req = requests.get(metadata_url + 'instance/zone',
                               headers=metadata_headers)
            if req.ok:
                zone = str(req.text.split("/")[3])
        except (RequestException, HTTPError) as err:
            app.logger.warning("Unable to capture zone.")
        return cluster_name + " in " + zone, 200

=======
        return "Cluster: " + cluster_name + ", Pod: " + pod_name + ", Zone: " + pod_zone, 200
>>>>>>> 6de4073c

    @app.route("/")
    def root():
        """
        Renders home page or login page, depending on authentication status.
        """
        token = request.cookies.get(app.config['TOKEN_NAME'])
        if not verify_token(token):
            return login_page()
        return home()

    @app.route("/home")
    def home():
        """
        Renders home page. Redirects to /login if token is not valid
        """
        token = request.cookies.get(app.config['TOKEN_NAME'])
        if not verify_token(token):
            # user isn't authenticated
            app.logger.debug('User isn\'t authenticated. Redirecting to login page.')
            return redirect(url_for('login_page',
                                    _external=True,
                                    _scheme=app.config['SCHEME']))
        token_data = jwt.decode(token, verify=False)
        display_name = token_data['name']
        username = token_data['user']
        account_id = token_data['acct']

        hed = {'Authorization': 'Bearer ' + token}
        # get balance
        balance = None
        try:
            url = '{}/{}'.format(app.config["BALANCES_URI"], account_id)
            app.logger.debug('Getting account balance.')
            response = requests.get(url=url, headers=hed, timeout=app.config['BACKEND_TIMEOUT'])
            if response:
                balance = response.json()
        except (requests.exceptions.RequestException, ValueError) as err:
            app.logger.error('Error getting account balance: %s', str(err))
        # get history
        transaction_list = None
        try:
            url = '{}/{}'.format(app.config["HISTORY_URI"], account_id)
            app.logger.debug('Getting transaction history.')
            response = requests.get(url=url, headers=hed, timeout=app.config['BACKEND_TIMEOUT'])
            if response:
                transaction_list = response.json()
        except (requests.exceptions.RequestException, ValueError) as err:
            app.logger.error('Error getting transaction history: %s', str(err))
        # get contacts
        contacts = []
        try:
            url = '{}/{}'.format(app.config["CONTACTS_URI"], username)
            app.logger.debug('Getting contacts.')
            response = requests.get(url=url, headers=hed, timeout=app.config['BACKEND_TIMEOUT'])
            if response:
                contacts = response.json()
        except (requests.exceptions.RequestException, ValueError) as err:
            app.logger.error('Error getting contacts: %s', str(err))

        _populate_contact_labels(account_id, transaction_list, contacts)

        return render_template('index.html',
                               cluster_name=cluster_name,
                               pod_name=pod_name,
                               pod_zone=pod_zone,
                               cymbal_logo=os.getenv('CYMBAL_LOGO', 'false'),
                               history=transaction_list,
                               balance=balance,
                               name=display_name,
                               account_id=account_id,
                               contacts=contacts,
                               message=request.args.get('msg', None),
                               bank_name=os.getenv('BANK_NAME', 'Bank of Anthos'))


    def _populate_contact_labels(account_id, transactions, contacts):
        """
        Populate contact labels for the passed transactions.

        Side effect:
            Take each transaction and set the 'accountLabel' field with the label of
            the contact each transaction was associated with. If there was no
            associated contact, set 'accountLabel' to None.
            If any parameter is None, nothing happens.

        Params: account_id - the account id for the user owning the transaction list
                transactions - a list of transactions as key/value dicts
                            [{transaction1}, {transaction2}, ...]
                contacts - a list of contacts as key/value dicts
                        [{contact1}, {contact2}, ...]
        """
        app.logger.debug('Populating contact labels.')
        if account_id is None or transactions is None or contacts is None:
            return

        # Map contact accounts to their labels. If no label found, default to None.
        contact_map = {c['account_num']: c.get('label') for c in contacts}

        # Populate the 'accountLabel' field. If no match found, default to None.
        for trans in transactions:
            if trans['toAccountNum'] == account_id:
                trans['accountLabel'] = contact_map.get(trans['fromAccountNum'])
            elif trans['fromAccountNum'] == account_id:
                trans['accountLabel'] = contact_map.get(trans['toAccountNum'])


    @app.route('/payment', methods=['POST'])
    def payment():
        """
        Submits payment request to ledgerwriter service

        Fails if:
        - token is not valid
        - basic validation checks fail
        - response code from ledgerwriter is not 201
        """
        token = request.cookies.get(app.config['TOKEN_NAME'])
        if not verify_token(token):
            # user isn't authenticated
            app.logger.error('Error submitting payment: user is not authenticated.')
            return abort(401)
        try:
            account_id = jwt.decode(token, verify=False)['acct']
            recipient = request.form['account_num']
            if recipient == 'add':
                recipient = request.form['contact_account_num']
                label = request.form.get('contact_label', None)
                if label:
                    # new contact. Add to contacts list
                    _add_contact(label,
                                 recipient,
                                 app.config['LOCAL_ROUTING'],
                                 False)

            transaction_data = {"fromAccountNum": account_id,
                                "fromRoutingNum": app.config['LOCAL_ROUTING'],
                                "toAccountNum": recipient,
                                "toRoutingNum": app.config['LOCAL_ROUTING'],
                                "amount": int(Decimal(request.form['amount']) * 100),
                                "uuid": request.form['uuid']}
            _submit_transaction(transaction_data)
            app.logger.info('Payment initiated successfully.')
            return redirect(url_for('home',
                                    msg='Payment successful',
                                    _external=True,
                                    _scheme=app.config['SCHEME']))

        except requests.exceptions.RequestException as err:
            app.logger.error('Error submitting payment: %s', str(err))
        except UserWarning as warn:
            app.logger.error('Error submitting payment: %s', str(warn))
            msg = 'Payment failed: {}'.format(str(warn))
            return redirect(url_for('home',
                                    msg=msg,
                                    _external=True,
                                    _scheme=app.config['SCHEME']))

        return redirect(url_for('home',
                                msg='Payment failed',
                                _external=True,
                                _scheme=app.config['SCHEME']))

    @app.route('/deposit', methods=['POST'])
    def deposit():
        """
        Submits deposit request to ledgerwriter service

        Fails if:
        - token is not valid
        - routing number == local routing number
        - response code from ledgerwriter is not 201
        """
        token = request.cookies.get(app.config['TOKEN_NAME'])
        if not verify_token(token):
            # user isn't authenticated
            app.logger.error('Error submitting deposit: user is not authenticated.')
            return abort(401)
        try:
            # get account id from token
            account_id = jwt.decode(token, verify=False)['acct']
            if request.form['account'] == 'add':
                external_account_num = request.form['external_account_num']
                external_routing_num = request.form['external_routing_num']
                if external_routing_num == app.config['LOCAL_ROUTING']:
                    raise UserWarning("invalid routing number")
                external_label = request.form.get('external_label', None)
                if external_label:
                    # new contact. Add to contacts list
                    _add_contact(external_label,
                                 external_account_num,
                                 external_routing_num,
                                 True)
            else:
                account_details = json.loads(request.form['account'])
                external_account_num = account_details['account_num']
                external_routing_num = account_details['routing_num']

            transaction_data = {"fromAccountNum": external_account_num,
                                "fromRoutingNum": external_routing_num,
                                "toAccountNum": account_id,
                                "toRoutingNum": app.config['LOCAL_ROUTING'],
                                "amount": int(Decimal(request.form['amount']) * 100),
                                "uuid": request.form['uuid']}
            _submit_transaction(transaction_data)
            app.logger.info('Deposit submitted successfully.')
            return redirect(url_for('home',
                                    msg='Deposit successful',
                                    _external=True,
                                    _scheme=app.config['SCHEME']))

        except requests.exceptions.RequestException as err:
            app.logger.error('Error submitting deposit: %s', str(err))
        except UserWarning as warn:
            app.logger.error('Error submitting deposit: %s', str(warn))
            msg = 'Deposit failed: {}'.format(str(warn))
            return redirect(url_for('home',
                                    msg=msg,
                                    _external=True,
                                    _scheme=app.config['SCHEME']))

        return redirect(url_for('home',
                                msg='Deposit failed',
                                _external=True,
                                _scheme=app.config['SCHEME']))

    def _submit_transaction(transaction_data):
        app.logger.debug('Submitting transaction.')
        token = request.cookies.get(app.config['TOKEN_NAME'])
        hed = {'Authorization': 'Bearer ' + token,
               'content-type': 'application/json'}
        resp = requests.post(url=app.config["TRANSACTIONS_URI"],
                             data=jsonify(transaction_data).data,
                             headers=hed,
                             timeout=app.config['BACKEND_TIMEOUT'])
        try:
            resp.raise_for_status() # Raise on HTTP Status code 4XX or 5XX
        except requests.exceptions.HTTPError:
            raise UserWarning(resp.text)


    def _add_contact(label, acct_num, routing_num, is_external_acct=False):
        """
        Submits a new contact to the contact service.

        Raise: UserWarning  if the response status is 4xx or 5xx.
        """
        app.logger.debug('Adding new contact.')
        token = request.cookies.get(app.config['TOKEN_NAME'])
        hed = {'Authorization': 'Bearer ' + token,
               'content-type': 'application/json'}
        contact_data = {
            'label': label,
            'account_num': acct_num,
            'routing_num': routing_num,
            'is_external': is_external_acct
        }
        token_data = jwt.decode(token, verify=False)
        url = '{}/{}'.format(app.config["CONTACTS_URI"], token_data['user'])
        resp = requests.post(url=url,
                             data=jsonify(contact_data).data,
                             headers=hed,
                             timeout=app.config['BACKEND_TIMEOUT'])
        try:
            resp.raise_for_status() # Raise on HTTP Status code 4XX or 5XX
        except requests.exceptions.HTTPError:
            raise UserWarning(resp.text)


    @app.route("/login", methods=['GET'])
    def login_page():
        """
        Renders login page. Redirects to /home if user already has a valid token
        """
        token = request.cookies.get(app.config['TOKEN_NAME'])
        if verify_token(token):
            # already authenticated
            app.logger.debug('User already authenticated. Redirecting to /home')
            return redirect(url_for('home',
                                    _external=True,
                                    _scheme=app.config['SCHEME']))

        return render_template('login.html',
                               cymbal_logo=os.getenv('CYMBAL_LOGO', 'false'),
                               cluster_name=cluster_name,
                               pod_name=pod_name,
                               pod_zone=pod_zone,
                               message=request.args.get('msg', None),
                               default_user=os.getenv('DEFAULT_USERNAME', ''),
                               default_password=os.getenv('DEFAULT_PASSWORD', ''),
                               bank_name=os.getenv('BANK_NAME', 'Bank of Anthos'))


    @app.route('/login', methods=['POST'])
    def login():
        """
        Submits login request to userservice and saves resulting token

        Fails if userservice does not accept input username and password
        """
        return _login_helper(request.form['username'],
                             request.form['password'])


    def _login_helper(username, password):
        try:
            app.logger.debug('Logging in.')
            req = requests.get(url=app.config["LOGIN_URI"],
                               params={'username': username, 'password': password})
            req.raise_for_status() # Raise on HTTP Status code 4XX or 5XX

            # login success
            token = req.json()['token'].encode('utf-8')
            claims = jwt.decode(token, verify=False)
            max_age = claims['exp'] - claims['iat']
            resp = make_response(redirect(url_for('home',
                                                  _external=True,
                                                  _scheme=app.config['SCHEME'])))
            resp.set_cookie(app.config['TOKEN_NAME'], token, max_age=max_age)
            app.logger.info('Successfully logged in.')
            return resp
        except (RequestException, HTTPError) as err:
            app.logger.error('Error logging in: %s', str(err))
        return redirect(url_for('login',
                                msg='Login Failed',
                                _external=True,
                                _scheme=app.config['SCHEME']))


    @app.route("/signup", methods=['GET'])
    def signup_page():
        """
        Renders signup page. Redirects to /login if token is not valid
        """
        token = request.cookies.get(app.config['TOKEN_NAME'])
        if verify_token(token):
            # already authenticated
            app.logger.debug('User already authenticated. Redirecting to /home')
            return redirect(url_for('home',
                                    _external=True,
                                    _scheme=app.config['SCHEME']))
        return render_template('signup.html',
                               cymbal_logo=os.getenv('CYMBAL_LOGO', 'false'),
                               cluster_name=cluster_name,
                               pod_name=pod_name,
                               pod_zone=pod_zone,
                               bank_name=os.getenv('BANK_NAME', 'Bank of Anthos'))


    @app.route("/signup", methods=['POST'])
    def signup():
        """
        Submits signup request to userservice

        Fails if userservice does not accept input form data
        """
        try:
            # create user
            app.logger.debug('Creating new user.')
            resp = requests.post(url=app.config["USERSERVICE_URI"],
                                 data=request.form,
                                 timeout=app.config['BACKEND_TIMEOUT'])
            if resp.status_code == 201:
                # user created. Attempt login
                app.logger.info('New user created.')
                return _login_helper(request.form['username'],
                                     request.form['password'])
        except requests.exceptions.RequestException as err:
            app.logger.error('Error creating new user: %s', str(err))
        return redirect(url_for('login',
                                msg='Error: Account creation failed',
                                _external=True,
                                _scheme=app.config['SCHEME']))

    @app.route('/logout', methods=['POST'])
    def logout():
        """
        Logs out user by deleting token cookie and redirecting to login page
        """
        app.logger.info('Logging out.')
        resp = make_response(redirect(url_for('login_page',
                                              _external=True,
                                              _scheme=app.config['SCHEME'])))
        resp.delete_cookie(app.config['TOKEN_NAME'])
        return resp

    def verify_token(token):
        """
        Validates token using userservice public key
        """
        app.logger.debug('Verifying token.')
        if token is None:
            return False
        try:
            jwt.decode(token, key=app.config['PUBLIC_KEY'], algorithms='RS256', verify=True)
            app.logger.debug('Token verified.')
            return True
        except jwt.exceptions.InvalidTokenError as err:
            app.logger.error('Error validating token: %s', str(err))
            return False

    # register html template formatters
    def format_timestamp_day(timestamp):
        """ Format the input timestamp day in a human readable way """
        # TODO: time zones?
        date = datetime.datetime.strptime(timestamp, app.config['TIMESTAMP_FORMAT'])
        return date.strftime('%d')

    def format_timestamp_month(timestamp):
        """ Format the input timestamp month in a human readable way """
        # TODO: time zones?
        date = datetime.datetime.strptime(timestamp, app.config['TIMESTAMP_FORMAT'])
        return date.strftime('%b')

    def format_currency(int_amount):
        """ Format the input currency in a human readable way """
        if int_amount is None:
            return '$---'
        amount_str = '${:0,.2f}'.format(abs(Decimal(int_amount)/100))
        if int_amount < 0:
            amount_str = '-' + amount_str
        return amount_str


    # set up global variables
    app.config["TRANSACTIONS_URI"] = 'http://{}/transactions'.format(
        os.environ.get('TRANSACTIONS_API_ADDR'))
    app.config["USERSERVICE_URI"] = 'http://{}/users'.format(
        os.environ.get('USERSERVICE_API_ADDR'))
    app.config["BALANCES_URI"] = 'http://{}/balances'.format(
        os.environ.get('BALANCES_API_ADDR'))
    app.config["HISTORY_URI"] = 'http://{}/transactions'.format(
        os.environ.get('HISTORY_API_ADDR'))
    app.config["LOGIN_URI"] = 'http://{}/login'.format(
        os.environ.get('USERSERVICE_API_ADDR'))
    app.config["CONTACTS_URI"] = 'http://{}/contacts'.format(
        os.environ.get('CONTACTS_API_ADDR'))
    app.config['PUBLIC_KEY'] = open(os.environ.get('PUB_KEY_PATH'), 'r').read()
    app.config['LOCAL_ROUTING'] = os.getenv('LOCAL_ROUTING_NUM')
    app.config['BACKEND_TIMEOUT'] = 4  # timeout in seconds for calls to the backend
    app.config['TOKEN_NAME'] = 'token'
    app.config['TIMESTAMP_FORMAT'] = '%Y-%m-%dT%H:%M:%S.%f%z'
    app.config['SCHEME'] = os.environ.get('SCHEME', 'http')

    # where am I?
    metadata_url = 'http://metadata.google.internal/computeMetadata/v1/'
    metadata_headers = {'Metadata-Flavor': 'Google'}
    # get GKE cluster name
    cluster_name = "unknown"
    try:
        req = requests.get(metadata_url + 'instance/attributes/cluster-name',
                           headers=metadata_headers)
        if req.ok:
            cluster_name = str(req.text)
    except (RequestException, HTTPError) as err:
        app.logger.warning("Unable to capture GKE cluster name.")

    # get GKE pod name
    pod_name = "unknown"
    pod_name = socket.gethostname()

    # get GKE node zone
    pod_zone = "unknown"
    try:
        req = requests.get(metadata_url + 'instance/zone',
                           headers=metadata_headers)
        if req.ok:
            pod_zone = str(req.text.split("/")[3])
    except (RequestException, HTTPError) as err:
        app.logger.warning("Unable to capture GKE node zone.")

    # register formater functions
    app.jinja_env.globals.update(format_currency=format_currency)
    app.jinja_env.globals.update(format_timestamp_month=format_timestamp_month)
    app.jinja_env.globals.update(format_timestamp_day=format_timestamp_day)

    # Set up logging
    app.logger.handlers = logging.getLogger('gunicorn.error').handlers
    app.logger.setLevel(logging.getLogger('gunicorn.error').level)
    app.logger.info('Starting frontend service.')

    # Set up tracing and export spans to Cloud Trace.
    if os.environ['ENABLE_TRACING'] == "true":
        app.logger.info("✅ Tracing enabled.")
        trace.set_tracer_provider(TracerProvider())
        cloud_trace_exporter = CloudTraceSpanExporter()
        trace.get_tracer_provider().add_span_processor(
            BatchExportSpanProcessor(cloud_trace_exporter)
        )
        set_global_textmap(CloudTraceFormatPropagator())
        # Add tracing auto-instrumentation for Flask, jinja and requests
        FlaskInstrumentor().instrument_app(app)
        RequestsInstrumentor().instrument()
        Jinja2Instrumentor().instrument()
    else:
        app.logger.info("🚫 Tracing disabled.")

    return app


if __name__ == "__main__":
    # Create an instance of flask server when called directly
    FRONTEND = create_app()
    FRONTEND.run()<|MERGE_RESOLUTION|>--- conflicted
+++ resolved
@@ -70,30 +70,7 @@
         Returns the cluster name + zone name where this Pod is running.
 
         """
-<<<<<<< HEAD
-        metadata_url = 'http://metadata.google.internal/computeMetadata/v1/'
-        metadata_headers = {'Metadata-Flavor': 'Google'}
-        # get GKE cluster name
-        try:
-            req = requests.get(metadata_url + 'instance/attributes/cluster-name',
-                               headers=metadata_headers)
-            if req.ok:
-                cluster_name = str(req.text)
-        except (RequestException, HTTPError) as err:
-            app.logger.warning("Unable to capture GKE cluster name.")
-        # get GCP zone
-        try:
-            req = requests.get(metadata_url + 'instance/zone',
-                               headers=metadata_headers)
-            if req.ok:
-                zone = str(req.text.split("/")[3])
-        except (RequestException, HTTPError) as err:
-            app.logger.warning("Unable to capture zone.")
-        return cluster_name + " in " + zone, 200
-
-=======
         return "Cluster: " + cluster_name + ", Pod: " + pod_name + ", Zone: " + pod_zone, 200
->>>>>>> 6de4073c
 
     @app.route("/")
     def root():
