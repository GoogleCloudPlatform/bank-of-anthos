/**
 * Copyright 2022 Google LLC
 *
 * Licensed under the Apache License, Version 2.0 (the "License");
 * you may not use this file except in compliance with the License.
 * You may obtain a copy of the License at
 *
 *      http://www.apache.org/licenses/LICENSE-2.0
 *
 * Unless required by applicable law or agreed to in writing, software
 * distributed under the License is distributed on an "AS IS" BASIS,
 * WITHOUT WARRANTIES OR CONDITIONS OF ANY KIND, either express or implied.
 * See the License for the specific language governing permissions and
 * limitations under the License.
 */

region       = "us-central1"
zone         = "us-central1-b"
cluster_name = "anthos-sample-cluster1"
sync_repo    = "https://github.com/GoogleCloudPlatform/bank-of-anthos"
<<<<<<< HEAD
sync_branch  = "release/v1.0.9"
=======
sync_branch  = "release/v0.6.5"
>>>>>>> 30a6e01c
sync_rev     = ""
policy_dir   = "/kubernetes-manifests"<|MERGE_RESOLUTION|>--- conflicted
+++ resolved
@@ -18,10 +18,6 @@
 zone         = "us-central1-b"
 cluster_name = "anthos-sample-cluster1"
 sync_repo    = "https://github.com/GoogleCloudPlatform/bank-of-anthos"
-<<<<<<< HEAD
-sync_branch  = "release/v1.0.9"
-=======
 sync_branch  = "release/v0.6.5"
->>>>>>> 30a6e01c
 sync_rev     = ""
 policy_dir   = "/kubernetes-manifests"